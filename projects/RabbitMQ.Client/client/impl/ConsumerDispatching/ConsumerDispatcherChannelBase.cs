--- conflicted
+++ resolved
@@ -79,13 +79,8 @@
         {
             if (false == _disposed && false == _quiesce)
             {
-<<<<<<< HEAD
                 (IBasicConsumer consumer, string consumerTag) consumerPair = GetConsumerOrDefault(consumerTag);
-                var work = new WorkStruct(consumerPair.consumer, consumerPair.consumerTag, deliveryTag, redelivered, exchange, routingKey, basicProperties, body);
-=======
-                IBasicConsumer consumer = GetConsumerOrDefault(consumerTag);
-                var work = WorkStruct.CreateDeliver(consumer, consumerTag, deliveryTag, redelivered, exchange, routingKey, basicProperties, body);
->>>>>>> 7bea841e
+                var work = WorkStruct.CreateDeliver(consumerPair.consumer, consumerPair.consumerTag, deliveryTag, redelivered, exchange, routingKey, basicProperties, body);
                 return _writer.WriteAsync(work, cancellationToken);
             }
             else
@@ -285,13 +280,8 @@
                 Reason = reason;
             }
 
-<<<<<<< HEAD
-            public WorkStruct(IBasicConsumer consumer, string consumerTag, ulong deliveryTag, bool redelivered,
+            private WorkStruct(IBasicConsumer consumer, string consumerTag, ulong deliveryTag, bool redelivered,
                 ReadOnlyMemory<byte> exchange, ReadOnlyMemory<byte> routingKey, in ReadOnlyBasicProperties basicProperties, RentedMemory body)
-=======
-            private WorkStruct(IBasicConsumer consumer, string consumerTag, ulong deliveryTag, bool redelivered,
-                string exchange, string routingKey, in ReadOnlyBasicProperties basicProperties, RentedMemory body)
->>>>>>> 7bea841e
             {
                 WorkType = WorkType.Deliver;
                 Consumer = consumer;
@@ -326,7 +316,7 @@
             }
 
             public static WorkStruct CreateDeliver(IBasicConsumer consumer, string consumerTag, ulong deliveryTag, bool redelivered,
-                string exchange, string routingKey, in ReadOnlyBasicProperties basicProperties, RentedMemory body)
+                ReadOnlyMemory<byte> exchange, ReadOnlyMemory<byte> routingKey, in ReadOnlyBasicProperties basicProperties, RentedMemory body)
             {
                 return new WorkStruct(consumer, consumerTag, deliveryTag, redelivered,
                     exchange, routingKey, basicProperties, body);
