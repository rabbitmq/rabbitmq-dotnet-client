--- conflicted
+++ resolved
@@ -701,12 +701,7 @@
             {
                 ESLog.Error("Connection recovery exception.", e);
                 // Trigger recovery error events
-<<<<<<< HEAD
                 foreach (EventHandler<ConnectionRecoveryErrorEventArgs> h in ConnectionRecoveryError?.GetInvocationList() ?? Array.Empty<Delegate>())
-=======
-                EventHandler<ConnectionRecoveryErrorEventArgs> handler = _connectionRecoveryError;
-                if (handler != null)
->>>>>>> a834a6d9
                 {
                     try
                     {
