// This source code is dual-licensed under the Apache License, version
// 2.0, and the Mozilla Public License, version 1.1.
//
// The APL v2.0:
//
//---------------------------------------------------------------------------
//   Copyright (c) 2007-2016 Pivotal Software, Inc.
//
//   Licensed under the Apache License, Version 2.0 (the "License");
//   you may not use this file except in compliance with the License.
//   You may obtain a copy of the License at
//
//       https://www.apache.org/licenses/LICENSE-2.0
//
//   Unless required by applicable law or agreed to in writing, software
//   distributed under the License is distributed on an "AS IS" BASIS,
//   WITHOUT WARRANTIES OR CONDITIONS OF ANY KIND, either express or implied.
//   See the License for the specific language governing permissions and
//   limitations under the License.
//---------------------------------------------------------------------------
//
// The MPL v1.1:
//
//---------------------------------------------------------------------------
//  The contents of this file are subject to the Mozilla Public License
//  Version 1.1 (the "License"); you may not use this file except in
//  compliance with the License. You may obtain a copy of the License
//  at https://www.mozilla.org/MPL/
//
//  Software distributed under the License is distributed on an "AS IS"
//  basis, WITHOUT WARRANTY OF ANY KIND, either express or implied. See
//  the License for the specific language governing rights and
//  limitations under the License.
//
//  The Original Code is RabbitMQ.
//
//  The Initial Developer of the Original Code is Pivotal Software, Inc.
//  Copyright (c) 2007-2016 Pivotal Software, Inc.  All rights reserved.
//---------------------------------------------------------------------------

using System;
using System.Collections.Generic;
using System.IO;
using System.Net;
using RabbitMQ.Client.Framing.Impl;
using RabbitMQ.Client.Framing;
using RabbitMQ.Util;

namespace RabbitMQ.Client.Impl
{
    public class Command
    {
        // EmptyFrameSize, 8 = 1 + 2 + 4 + 1
        // - 1 byte of frame type
        // - 2 bytes of channel number
        // - 4 bytes of frame payload length
        // - 1 byte of payload trailer FrameEnd byte
        private const int EmptyFrameSize = 8;
        private static readonly byte[] m_emptyByteArray = new byte[0];

        static Command()
        {
            CheckEmptyFrameSize();
        }

<<<<<<< HEAD
        public Command() : this(null, null, null)
        {
        }

=======
>>>>>>> ebccb0b8
        public Command(MethodBase method) : this(method, null, null)
        {
        }

        public Command(MethodBase method, ContentHeaderBase header, byte[] body)
        {
            Method = method;
            Header = header;
            Body = body ?? m_emptyByteArray;
        }

        public byte[] Body { get; private set; }

        public ContentHeaderBase Header { get; private set; }

        public MethodBase Method { get; private set; }

        public static void CheckEmptyFrameSize()
        {
            var f = new EmptyOutboundFrame();
            var stream = new MemoryStream();
            var writer = new NetworkBinaryWriter(stream);
            f.WriteTo(writer);
            long actualLength = stream.Length;

            if (EmptyFrameSize != actualLength)
            {
                string message =
                    string.Format("EmptyFrameSize is incorrect - defined as {0} where the computed value is in fact {1}.",
                        EmptyFrameSize,
                        actualLength);
                throw new ProtocolViolationException(message);
            }
        }

        public void Transmit(int channelNumber, Connection connection)
        {
            if (Method.HasContent)
            {
                TransmitAsFrameSet(channelNumber, connection);
            }
            else
            {
                TransmitAsSingleFrame(channelNumber, connection);
            }
        }

        public void TransmitAsSingleFrame(int channelNumber, Connection connection)
        {
            connection.WriteFrame(new MethodOutboundFrame(channelNumber, Method));
        }

        public void TransmitAsFrameSet(int channelNumber, Connection connection)
        {
            var frames = new List<OutboundFrame>();
            frames.Add(new MethodOutboundFrame(channelNumber, Method));
            if (Method.HasContent)
            {
                var body = Body;

                frames.Add(new HeaderOutboundFrame(channelNumber, Header, body.Length));
                var frameMax = (int)Math.Min(int.MaxValue, connection.FrameMax);
                var bodyPayloadMax = (frameMax == 0) ? body.Length : frameMax - EmptyFrameSize;
                for (int offset = 0; offset < body.Length; offset += bodyPayloadMax)
                {
                    var remaining = body.Length - offset;
                    var count = (remaining < bodyPayloadMax) ? remaining : bodyPayloadMax;
                    frames.Add(new BodySegmentOutboundFrame(channelNumber, body, offset, count));
                }
            }

            connection.WriteFrameSet(frames);
        }


        public static List<OutboundFrame> CalculateFrames(int channelNumber, Connection connection, IList<Command> commands)
        {
            var frames = new List<OutboundFrame>();

            foreach (var cmd in commands)
            {
                frames.Add(new MethodOutboundFrame(channelNumber, cmd.Method));
                if (cmd.Method.HasContent)
                {
                    var body = cmd.Body;

                    frames.Add(new HeaderOutboundFrame(channelNumber, cmd.Header, body.Length));
                    var frameMax = (int)Math.Min(int.MaxValue, connection.FrameMax);
                    var bodyPayloadMax = (frameMax == 0) ? body.Length : frameMax - EmptyFrameSize;
                    for (int offset = 0; offset < body.Length; offset += bodyPayloadMax)
                    {
                        var remaining = body.Length - offset;
                        var count = (remaining < bodyPayloadMax) ? remaining : bodyPayloadMax;
                        frames.Add(new BodySegmentOutboundFrame(channelNumber, body, offset, count));
                    }
                }
            }

            return frames;
        }
    }
}<|MERGE_RESOLUTION|>--- conflicted
+++ resolved
@@ -63,13 +63,6 @@
             CheckEmptyFrameSize();
         }
 
-<<<<<<< HEAD
-        public Command() : this(null, null, null)
-        {
-        }
-
-=======
->>>>>>> ebccb0b8
         public Command(MethodBase method) : this(method, null, null)
         {
         }
