--- conflicted
+++ resolved
@@ -362,13 +362,10 @@
                 }
                 finally
                 {
-<<<<<<< HEAD
-=======
                     /*
                      * Note:
                      * NotifyReceivedCloseOk will cancel the main loop
                      */
->>>>>>> eaa7e33c
                     MaybeTerminateMainloopAndStopHeartbeatTimers();
                 }
             }
