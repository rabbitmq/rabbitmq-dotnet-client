﻿using System;
using System.Buffers;
using System.Collections.Generic;
using System.Runtime.CompilerServices;
using System.Text;
using System.Threading.Tasks;
using RabbitMQ.Util;

namespace RabbitMQ.Client.ConsumerDispatching
{
#nullable enable
    internal abstract class ConsumerDispatcherBase
    {
        private static readonly FallbackConsumer fallbackConsumer = new FallbackConsumer();
<<<<<<< HEAD
        private readonly Dictionary<ReadOnlyMemory<byte>, (IBasicConsumer consumer, string consumerTag)> _consumers;
=======
        private readonly Dictionary<string, IBasicConsumer> _consumers = new Dictionary<string, IBasicConsumer>();
>>>>>>> b79c261a

        public IBasicConsumer? DefaultConsumer { get; set; }

        protected ConsumerDispatcherBase()
        {
<<<<<<< HEAD
            _consumers = new Dictionary<ReadOnlyMemory<byte>, (IBasicConsumer, string)>(MemoryOfByteEqualityComparer.Instance);
=======
>>>>>>> b79c261a
        }

        protected void AddConsumer(IBasicConsumer consumer, string tag)
        {
            lock (_consumers)
            {
                var tagBytes = Encoding.UTF8.GetBytes(tag);
                _consumers[tagBytes] = (consumer, tag);
            }
        }

        protected (IBasicConsumer consumer, string consumerTag) GetConsumerOrDefault(ReadOnlyMemory<byte> tag)
        {
            lock (_consumers)
            {
                if (_consumers.TryGetValue(tag, out var consumerPair))
                {
                    return consumerPair;
                }

#if !NETSTANDARD
                var consumerTag = Encoding.UTF8.GetString(tag.Span);
#else
                string consumerTag;
                unsafe
                {
                    fixed (byte* bytes = tag.Span)
                    {
                        consumerTag = Encoding.UTF8.GetString(bytes, tag.Length);
                    }
                }
#endif

                return (GetDefaultOrFallbackConsumer(), consumerTag);
            }
        }

        public IBasicConsumer GetAndRemoveConsumer(string tag)
        {
            lock (_consumers)
            {
                var utf8 = Encoding.UTF8;
                var pool = ArrayPool<byte>.Shared;
                var buf = pool.Rent(utf8.GetMaxByteCount(tag.Length));
#if NETSTANDARD
                int count = utf8.GetBytes(tag, 0, tag.Length, buf, 0);
#else
                int count = utf8.GetBytes(tag, buf);
#endif
                var memory = buf.AsMemory(0, count);
                var result = _consumers.Remove(memory, out var consumerPair) ? consumerPair.consumer : GetDefaultOrFallbackConsumer();
                pool.Return(buf);
                return result;
            }
        }

        public void Shutdown(ShutdownEventArgs reason)
        {
            DoShutdownConsumers(reason);
            InternalShutdown();
        }

        public Task ShutdownAsync(ShutdownEventArgs reason)
        {
            DoShutdownConsumers(reason);
            return InternalShutdownAsync();
        }

        private void DoShutdownConsumers(ShutdownEventArgs reason)
        {
            lock (_consumers)
            {
                foreach (KeyValuePair<ReadOnlyMemory<byte>, (IBasicConsumer consumer, string consumerTag)> pair in _consumers)
                {
                    ShutdownConsumer(pair.Value.consumer, reason);
                }
                _consumers.Clear();
            }
        }

        protected abstract void ShutdownConsumer(IBasicConsumer consumer, ShutdownEventArgs reason);

        protected abstract void InternalShutdown();

        protected abstract Task InternalShutdownAsync();

        // Do not inline as it's not the default case on a hot path
        [MethodImpl(MethodImplOptions.NoInlining)]
        private IBasicConsumer GetDefaultOrFallbackConsumer()
        {
            return DefaultConsumer ?? fallbackConsumer;
        }
    }
}<|MERGE_RESOLUTION|>--- conflicted
+++ resolved
@@ -12,20 +12,13 @@
     internal abstract class ConsumerDispatcherBase
     {
         private static readonly FallbackConsumer fallbackConsumer = new FallbackConsumer();
-<<<<<<< HEAD
         private readonly Dictionary<ReadOnlyMemory<byte>, (IBasicConsumer consumer, string consumerTag)> _consumers;
-=======
-        private readonly Dictionary<string, IBasicConsumer> _consumers = new Dictionary<string, IBasicConsumer>();
->>>>>>> b79c261a
 
         public IBasicConsumer? DefaultConsumer { get; set; }
 
         protected ConsumerDispatcherBase()
         {
-<<<<<<< HEAD
             _consumers = new Dictionary<ReadOnlyMemory<byte>, (IBasicConsumer, string)>(MemoryOfByteEqualityComparer.Instance);
-=======
->>>>>>> b79c261a
         }
 
         protected void AddConsumer(IBasicConsumer consumer, string tag)
@@ -41,13 +34,13 @@
         {
             lock (_consumers)
             {
-                if (_consumers.TryGetValue(tag, out var consumerPair))
+                if (_consumers.TryGetValue(tag, out (IBasicConsumer consumer, string consumerTag) consumerPair))
                 {
                     return consumerPair;
                 }
 
 #if !NETSTANDARD
-                var consumerTag = Encoding.UTF8.GetString(tag.Span);
+                string consumerTag = Encoding.UTF8.GetString(tag.Span);
 #else
                 string consumerTag;
                 unsafe
