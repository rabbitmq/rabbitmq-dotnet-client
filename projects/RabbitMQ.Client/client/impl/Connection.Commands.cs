--- conflicted
+++ resolved
@@ -112,13 +112,10 @@
             var serverVersion = new AmqpVersion(connectionStart.m_versionMajor, connectionStart.m_versionMinor);
             if (!serverVersion.Equals(Protocol.Version))
             {
-<<<<<<< HEAD
-=======
                 /*
                  * Note:
                  * FinishCloseAsync will cancel the main loop
                  */
->>>>>>> eaa7e33c
                 MaybeTerminateMainloopAndStopHeartbeatTimers();
                 await FinishCloseAsync(cancellationToken);
                 throw new ProtocolVersionMismatchException(Protocol.MajorVersion, Protocol.MinorVersion, serverVersion.Major, serverVersion.Minor);
