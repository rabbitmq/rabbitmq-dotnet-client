// This source code is dual-licensed under the Apache License, version
// 2.0, and the Mozilla Public License, version 1.1.
//
// The APL v2.0:
//
//---------------------------------------------------------------------------
//   Copyright (c) 2007-2020 VMware, Inc.
//
//   Licensed under the Apache License, Version 2.0 (the "License");
//   you may not use this file except in compliance with the License.
//   You may obtain a copy of the License at
//
//       https://www.apache.org/licenses/LICENSE-2.0
//
//   Unless required by applicable law or agreed to in writing, software
//   distributed under the License is distributed on an "AS IS" BASIS,
//   WITHOUT WARRANTIES OR CONDITIONS OF ANY KIND, either express or implied.
//   See the License for the specific language governing permissions and
//   limitations under the License.
//---------------------------------------------------------------------------
//
// The MPL v1.1:
//
//---------------------------------------------------------------------------
//  The contents of this file are subject to the Mozilla Public License
//  Version 1.1 (the "License"); you may not use this file except in
//  compliance with the License. You may obtain a copy of the License
//  at https://www.mozilla.org/MPL/
//
//  Software distributed under the License is distributed on an "AS IS"
//  basis, WITHOUT WARRANTY OF ANY KIND, either express or implied. See
//  the License for the specific language governing rights and
//  limitations under the License.
//
//  The Original Code is RabbitMQ.
//
//  The Initial Developer of the Original Code is Pivotal Software, Inc.
//  Copyright (c) 2007-2020 VMware, Inc.  All rights reserved.
//---------------------------------------------------------------------------

using System;
using System.Collections.Concurrent;
using System.Collections.Generic;
using System.IO;
using System.Text;
using System.Threading;
using System.Threading.Tasks;

using RabbitMQ.Client.Events;
using RabbitMQ.Client.Exceptions;
using RabbitMQ.Client.Framing;
using RabbitMQ.Client.Framing.Impl;
using RabbitMQ.Util;

namespace RabbitMQ.Client.Impl
{
    public abstract class ModelBase : IFullModel, IRecoverable
    {
        public readonly IDictionary<string, IBasicConsumer> m_consumers = new Dictionary<string, IBasicConsumer>();

        ///<summary>Only used to kick-start a connection open
        ///sequence. See <see cref="Connection.Open"/> </summary>
        //public BlockingCell<ConnectionStartDetails> m_connectionStartCell = null;
        public TaskCompletionSource<ConnectionStartDetails> m_connectionStartCell;

        private TimeSpan m_handshakeContinuationTimeout = TimeSpan.FromSeconds(10);
        private TimeSpan m_continuationTimeout = TimeSpan.FromSeconds(20);

        private RpcContinuationQueue m_continuationQueue = new RpcContinuationQueue();
        private ManualResetEvent m_flowControlBlock = new ManualResetEvent(true);

        private readonly object m_eventLock = new object();
        private readonly object m_shutdownLock = new object();
        private readonly object _rpcLock = new object();

        //private readonly SynchronizedList<ulong> m_unconfirmedSet = new SynchronizedList<ulong>();
        private readonly ConcurrentDictionary<ulong, bool> m_unconfirmedSet = new ConcurrentDictionary<ulong, bool>();
        private ulong _highestDeliveryTag = 0;
        private Task _multipleConfirmCleanup;
        private SemaphoreSlim _multipleConfirmLock = new SemaphoreSlim(1, 1);
        private readonly CancellationTokenSource _connectionClosingCancellation = new CancellationTokenSource();
        private readonly SemaphoreSlim _outstandingSemaphore = new SemaphoreSlim(0);

        private EventHandler<EventArgs> m_basicRecoverOk;
        private EventHandler<BasicReturnEventArgs> m_basicReturn;
        private EventHandler<FlowControlEventArgs> m_flowControl;
        private EventHandler<ShutdownEventArgs> m_modelShutdown;

        private bool m_onlyAcksReceived = true;

        private EventHandler<EventArgs> m_recovery;

        public IConsumerDispatcher ConsumerDispatcher { get; private set; }

        public ModelBase(ISession session)
            : this(session, session.Connection.ConsumerWorkService)
        { }

        public ModelBase(ISession session, ConsumerWorkService workService)
        {
            var asyncConsumerWorkService = workService as AsyncConsumerWorkService;
            if (asyncConsumerWorkService != null)
            {
                ConsumerDispatcher = new AsyncConsumerDispatcher(this, asyncConsumerWorkService);
            }
            else
            {
                ConsumerDispatcher = new ConcurrentConsumerDispatcher(this, workService);
            }

            Initialise(session);
        }

        protected void Initialise(ISession session)
        {
            CloseReason = null;
            _nextPublishSeqNo = 0;
            Session = session;
            Session.CommandReceived = HandleCommand;
            Session.SessionShutdown += OnSessionShutdown;
            _multipleConfirmCleanup = Task.Run(CleanupUnconfirmedTagsAsync);
        }

        public TimeSpan HandshakeContinuationTimeout
        {
            get { return m_handshakeContinuationTimeout; }
            set { m_handshakeContinuationTimeout = value; }
        }

        public TimeSpan ContinuationTimeout
        {
            get { return m_continuationTimeout; }
            set { m_continuationTimeout = value; }
        }

        public event EventHandler<BasicAckEventArgs> BasicAcks;
        public event EventHandler<BasicNackEventArgs> BasicNacks;
        public event EventHandler<EventArgs> BasicRecoverOk
        {
            add
            {
                lock (m_eventLock)
                {
                    m_basicRecoverOk += value;
                }
            }
            remove
            {
                lock (m_eventLock)
                {
                    m_basicRecoverOk -= value;
                }
            }
        }

        public event EventHandler<BasicReturnEventArgs> BasicReturn
        {
            add
            {
                lock (m_eventLock)
                {
                    m_basicReturn += value;
                }
            }
            remove
            {
                lock (m_eventLock)
                {
                    m_basicReturn -= value;
                }
            }
        }

        public event EventHandler<CallbackExceptionEventArgs> CallbackException;
        public event EventHandler<FlowControlEventArgs> FlowControl
        {
            add
            {
                lock (m_eventLock)
                {
                    m_flowControl += value;
                }
            }
            remove
            {
                lock (m_eventLock)
                {
                    m_flowControl -= value;
                }
            }
        }

        public event EventHandler<ShutdownEventArgs> ModelShutdown
        {
            add
            {
                bool ok = false;
                if (CloseReason == null)
                {
                    lock (m_shutdownLock)
                    {
                        if (CloseReason == null)
                        {
                            m_modelShutdown += value;
                            ok = true;
                        }
                    }
                }
                if (!ok)
                {
                    value(this, CloseReason);
                }
            }
            remove
            {
                lock (m_shutdownLock)
                {
                    m_modelShutdown -= value;
                }
            }
        }

        public event EventHandler<EventArgs> Recovery
        {
            add
            {
                lock (m_eventLock)
                {
                    m_recovery += value;
                }
            }
            remove
            {
                lock (m_eventLock)
                {
                    m_recovery -= value;
                }
            }
        }

        public int ChannelNumber
        {
            get { return ((Session)Session).ChannelNumber; }
        }

        public ShutdownEventArgs CloseReason { get; private set; }

        public IBasicConsumer DefaultConsumer { get; set; }

        public bool IsClosed
        {
            get { return !IsOpen; }
        }

        public bool IsOpen
        {
            get { return CloseReason == null; }
        }

        private ulong _nextPublishSeqNo;
        public ulong NextPublishSeqNo => _nextPublishSeqNo;

        public ISession Session { get; private set; }

        public void Close(ushort replyCode, string replyText, bool abort)
        {
            Close(new ShutdownEventArgs(ShutdownInitiator.Application,
                replyCode, replyText),
                abort);
        }

        public void Close(ShutdownEventArgs reason, bool abort)
        {
            var k = new ShutdownContinuation();
            ModelShutdown += k.OnConnectionShutdown;
            _connectionClosingCancellation.Cancel(false);

            try
            {
                ConsumerDispatcher.Quiesce();
                if (SetCloseReason(reason))
                {
                    _Private_ChannelClose(reason.ReplyCode, reason.ReplyText, 0, 0);
                }
                k.Wait(TimeSpan.FromMilliseconds(10000));
                ConsumerDispatcher.Shutdown(this);
                try
                {
                    _multipleConfirmCleanup.Wait();
                }
                catch (AggregateException) { }
            }
            catch (AlreadyClosedException)
            {
                if (!abort)
                {
                    throw;
                }
            }
            catch (IOException)
            {
                if (!abort)
                {
                    throw;
                }
            }
            catch (Exception)
            {
                if (!abort)
                {
                    throw;
                }
            }
        }

        public string ConnectionOpen(string virtualHost,
            string capabilities,
            bool insist)
        {
            var k = new ConnectionOpenContinuation();
            lock (_rpcLock)
            {
                Enqueue(k);
                try
                {
                    _Private_ConnectionOpen(virtualHost, capabilities, insist);
                }
                catch (AlreadyClosedException)
                {
                    // let continuation throw OperationInterruptedException,
                    // which is a much more suitable exception before connection
                    // negotiation finishes
                }
                k.GetReply(HandshakeContinuationTimeout);
            }

            return k.m_knownHosts;
        }

        public ConnectionSecureOrTune ConnectionSecureOk(byte[] response)
        {
            var k = new ConnectionStartRpcContinuation();
            lock (_rpcLock)
            {
                Enqueue(k);
                try
                {
                    _Private_ConnectionSecureOk(response);
                }
                catch (AlreadyClosedException)
                {
                    // let continuation throw OperationInterruptedException,
                    // which is a much more suitable exception before connection
                    // negotiation finishes
                }
                k.GetReply(HandshakeContinuationTimeout);
            }
            return k.m_result;
        }

        public ConnectionSecureOrTune ConnectionStartOk(IDictionary<string, object> clientProperties,
            string mechanism,
            byte[] response,
            string locale)
        {
            var k = new ConnectionStartRpcContinuation();
            lock (_rpcLock)
            {
                Enqueue(k);
                try
                {
                    _Private_ConnectionStartOk(clientProperties, mechanism,
                        response, locale);
                }
                catch (AlreadyClosedException)
                {
                    // let continuation throw OperationInterruptedException,
                    // which is a much more suitable exception before connection
                    // negotiation finishes
                }
                k.GetReply(HandshakeContinuationTimeout);
            }
            return k.m_result;
        }

        public abstract bool DispatchAsynchronous(Command cmd);

        public void Enqueue(IRpcContinuation k)
        {
            bool ok = false;
            if (CloseReason == null)
            {
                lock (m_shutdownLock)
                {
                    if (CloseReason == null)
                    {
                        m_continuationQueue.Enqueue(k);
                        ok = true;
                    }
                }
            }
            if (!ok)
            {
                k.HandleModelShutdown(CloseReason);
            }
        }

        public void FinishClose()
        {
            if (CloseReason != null)
            {
                Session.Close(CloseReason);
            }
            if (m_connectionStartCell != null)
            {
                m_connectionStartCell.TrySetResult(null);
            }
        }

        public void HandleCommand(ISession session, Command cmd)
        {
            if (!DispatchAsynchronous(cmd))// Was asynchronous. Already processed. No need to process further.
                m_continuationQueue.Next().HandleCommand(cmd);
        }

        public MethodBase ModelRpc(MethodBase method, ContentHeaderBase header, byte[] body)
        {
            var k = new SimpleBlockingRpcContinuation();
            lock (_rpcLock)
            {
                TransmitAndEnqueue(new Command(method, header, body), k);
                return k.GetReply(this.ContinuationTimeout).Method;
            }
        }

        public async ValueTask<MethodBase> ModelRpcAsync(MethodBase method, ContentHeaderBase header, byte[] body)
        {
            var k = new AsyncRpcContinuation();
            TransmitAndEnqueue(new Command(method, header, body), k);
            return (await k.GetReplyAsync(this.ContinuationTimeout).ConfigureAwait(false)).Method;
        }

        public void ModelSend(MethodBase method, ContentHeaderBase header, byte[] body)
        {
            if (method.HasContent)
            {
                m_flowControlBlock.WaitOne();
                Session.Transmit(new Command(method, header, body));
            }
            else
            {
                Session.Transmit(new Command(method, header, body));
            }
        }

        public virtual void OnBasicAck(BasicAckEventArgs args)
        {
            if (BasicAcks != null)
            {
                foreach (EventHandler<BasicAckEventArgs> h in BasicAcks.GetInvocationList())
                {
                    try
                    {
                        h(this, args);
                    }
                    catch (Exception e)
                    {
                        OnCallbackException(CallbackExceptionEventArgs.Build(e, "OnBasicAck"));
                    }
                }
            }

            handleAckNack(args.DeliveryTag, args.Multiple, false);
        }

        public virtual void OnBasicNack(BasicNackEventArgs args)
        {
            if (BasicNacks != null)
            {
                foreach (EventHandler<BasicNackEventArgs> h in BasicNacks.GetInvocationList())
                {
                    try
                    {
                        h(this, args);
                    }
                    catch (Exception e)
                    {
                        OnCallbackException(CallbackExceptionEventArgs.Build(e, "OnBasicNack"));
                    }
                }
            }

            handleAckNack(args.DeliveryTag, args.Multiple, true);
        }

        public virtual void OnBasicRecoverOk(EventArgs args)
        {
            EventHandler<EventArgs> handler;
            lock (m_eventLock)
            {
                handler = m_basicRecoverOk;
            }
            if (handler != null)
            {
                foreach (EventHandler<EventArgs> h in handler.GetInvocationList())
                {
                    try
                    {
                        h(this, args);
                    }
                    catch (Exception e)
                    {
                        OnCallbackException(CallbackExceptionEventArgs.Build(e, "OnBasicRecover"));
                    }
                }
            }
        }

        public virtual void OnBasicReturn(BasicReturnEventArgs args)
        {
            EventHandler<BasicReturnEventArgs> handler;
            lock (m_eventLock)
            {
                handler = m_basicReturn;
            }
            if (handler != null)
            {
                foreach (EventHandler<BasicReturnEventArgs> h in handler.GetInvocationList())
                {
                    try
                    {
                        h(this, args);
                    }
                    catch (Exception e)
                    {
                        OnCallbackException(CallbackExceptionEventArgs.Build(e, "OnBasicReturn"));
                    }
                }
            }
        }

        public virtual void OnCallbackException(CallbackExceptionEventArgs args)
        {
            if (CallbackException != null)
            {
                foreach (EventHandler<CallbackExceptionEventArgs> h in CallbackException.GetInvocationList())
                {
                    try
                    {
                        h(this, args);
                    }
                    catch
                    {
                        // Exception in
                        // Callback-exception-handler. That was the
                        // app's last chance. Swallow the exception.
                        // FIXME: proper logging
                    }
                }
            }
        }

        public virtual void OnFlowControl(FlowControlEventArgs args)
        {
            EventHandler<FlowControlEventArgs> handler;
            lock (m_eventLock)
            {
                handler = m_flowControl;
            }
            if (handler != null)
            {
                foreach (EventHandler<FlowControlEventArgs> h in handler.GetInvocationList())
                {
                    try
                    {
                        h(this, args);
                    }
                    catch (Exception e)
                    {
                        OnCallbackException(CallbackExceptionEventArgs.Build(e, "OnFlowControl"));
                    }
                }
            }
        }

        ///<summary>Broadcasts notification of the final shutdown of the model.</summary>
        ///<remarks>
        ///<para>
        ///Do not call anywhere other than at the end of OnSessionShutdown.
        ///</para>
        ///<para>
        ///Must not be called when m_closeReason == null, because
        ///otherwise there's a window when a new continuation could be
        ///being enqueued at the same time as we're broadcasting the
        ///shutdown event. See the definition of Enqueue() above.
        ///</para>
        ///</remarks>
        public virtual void OnModelShutdown(ShutdownEventArgs reason)
        {
            m_continuationQueue.HandleModelShutdown(reason);
            EventHandler<ShutdownEventArgs> handler;
            lock (m_shutdownLock)
            {
                handler = m_modelShutdown;
                m_modelShutdown = null;
            }
            if (handler != null)
            {
                foreach (EventHandler<ShutdownEventArgs> h in handler.GetInvocationList())
                {
                    try
                    {
                        h(this, reason);
                    }
                    catch (Exception e)
                    {
                        OnCallbackException(CallbackExceptionEventArgs.Build(e, "OnModelShutdown"));
                    }
                }
            }

            m_flowControlBlock.Set();
        }

        public void OnSessionShutdown(object sender, ShutdownEventArgs reason)
        {
            this.ConsumerDispatcher.Quiesce();
            SetCloseReason(reason);
            OnModelShutdown(reason);
            BroadcastShutdownToConsumers(m_consumers, reason);
            this.ConsumerDispatcher.Shutdown(this);
        }

        protected void BroadcastShutdownToConsumers(IDictionary<string, IBasicConsumer> cs, ShutdownEventArgs reason)
        {
            foreach (var c in cs)
            {
                this.ConsumerDispatcher.HandleModelShutdown(c.Value, reason);
            }
        }

        public bool SetCloseReason(ShutdownEventArgs reason)
        {
            if (CloseReason == null)
            {
                lock (m_shutdownLock)
                {
                    if (CloseReason == null)
                    {
                        CloseReason = reason;
                        return true;
                    }
                    else
                    {
                        return false;
                    }
                }
            }
            else
                return false;
        }

        public override string ToString()
        {
            return Session.ToString();
        }

        public void TransmitAndEnqueue(Command cmd, IRpcContinuation k)
        {
            Enqueue(k);
            Session.Transmit(cmd);
        }

        void IDisposable.Dispose()
        {
            Dispose(true);
        }

        protected virtual void Dispose(bool disposing)
        {
            if (disposing)
            {
                // dispose managed resources
                try
                {
                    Abort();
                }
                finally
                {
                    m_basicRecoverOk = null;
                    m_basicReturn = null;
                    m_flowControl = null;
                    m_modelShutdown = null;
                    m_recovery = null;
                }
            }

            // dispose unmanaged resources
        }

        public abstract void ConnectionTuneOk(ushort channelMax,
            uint frameMax,
            ushort heartbeat);

        public void HandleBasicAck(ulong deliveryTag,
            bool multiple)
        {
            var e = new BasicAckEventArgs
            {
                DeliveryTag = deliveryTag,
                Multiple = multiple
            };
            OnBasicAck(e);
        }

        public void HandleBasicCancel(string consumerTag, bool nowait)
        {
            IBasicConsumer consumer;
            lock (m_consumers)
            {
                consumer = m_consumers[consumerTag];
                m_consumers.Remove(consumerTag);
            }
            if (consumer == null)
            {
                consumer = DefaultConsumer;
            }
            ConsumerDispatcher.HandleBasicCancel(consumer, consumerTag);
        }

        public void HandleBasicCancelOk(string consumerTag)
        {
            var k =
                (BasicConsumerRpcContinuation)m_continuationQueue.Next();
            /*
                        Trace.Assert(k.m_consumerTag == consumerTag, string.Format(
                            "Consumer tag mismatch during cancel: {0} != {1}",
                            k.m_consumerTag,
                            consumerTag
                            ));
            */
            lock (m_consumers)
            {
                k.m_consumer = m_consumers[consumerTag];
                m_consumers.Remove(consumerTag);
            }
            ConsumerDispatcher.HandleBasicCancelOk(k.m_consumer, consumerTag);
            k.HandleCommand(null); // release the continuation.
        }

        public void HandleBasicConsumeOk(string consumerTag)
        {
            var k =
                (BasicConsumerRpcContinuation)m_continuationQueue.Next();
            k.m_consumerTag = consumerTag;
            lock (m_consumers)
            {
                m_consumers[consumerTag] = k.m_consumer;
            }
            ConsumerDispatcher.HandleBasicConsumeOk(k.m_consumer, consumerTag);
            k.HandleCommand(null); // release the continuation.
        }

        public virtual void HandleBasicDeliver(string consumerTag,
            ulong deliveryTag,
            bool redelivered,
            string exchange,
            string routingKey,
            IBasicProperties basicProperties,
            byte[] body)
        {
            IBasicConsumer consumer;
            lock (m_consumers)
            {
                consumer = m_consumers[consumerTag];
            }
            if (consumer == null)
            {
                if (DefaultConsumer == null)
                {
                    throw new InvalidOperationException("Unsolicited delivery -" +
                                                        " see IModel.DefaultConsumer to handle this" +
                                                        " case.");
                }
                else
                {
                    consumer = DefaultConsumer;
                }
            }

            ConsumerDispatcher.HandleBasicDeliver(consumer,
                    consumerTag,
                    deliveryTag,
                    redelivered,
                    exchange,
                    routingKey,
                    basicProperties,
                    body);
        }

        public void HandleBasicGetEmpty()
        {
            var k = (BasicGetRpcContinuation)m_continuationQueue.Next();
            k.m_result = null;
            k.HandleCommand(null); // release the continuation.
        }

        public virtual void HandleBasicGetOk(ulong deliveryTag,
            bool redelivered,
            string exchange,
            string routingKey,
            uint messageCount,
            IBasicProperties basicProperties,
            byte[] body)
        {
            var k = (BasicGetRpcContinuation)m_continuationQueue.Next();
            k.m_result = new BasicGetResult(deliveryTag,
                redelivered,
                exchange,
                routingKey,
                messageCount,
                basicProperties,
                body);
            k.HandleCommand(null); // release the continuation.
        }

        public void HandleBasicNack(ulong deliveryTag,
            bool multiple,
            bool requeue)
        {
            var e = new BasicNackEventArgs();
            e.DeliveryTag = deliveryTag;
            e.Multiple = multiple;
            e.Requeue = requeue;
            OnBasicNack(e);
        }

        public void HandleBasicRecoverOk()
        {
            var k = (SimpleBlockingRpcContinuation)m_continuationQueue.Next();
            OnBasicRecoverOk(new EventArgs());
            k.HandleCommand(null);
        }

        public void HandleBasicReturn(ushort replyCode,
            string replyText,
            string exchange,
            string routingKey,
            IBasicProperties basicProperties,
            byte[] body)
        {
            var e = new BasicReturnEventArgs();
            e.ReplyCode = replyCode;
            e.ReplyText = replyText;
            e.Exchange = exchange;
            e.RoutingKey = routingKey;
            e.BasicProperties = basicProperties;
            e.Body = body;
            OnBasicReturn(e);
        }

        public void HandleChannelClose(ushort replyCode,
            string replyText,
            ushort classId,
            ushort methodId)
        {
            SetCloseReason(new ShutdownEventArgs(ShutdownInitiator.Peer,
                replyCode,
                replyText,
                classId,
                methodId));

            Session.Close(CloseReason, false);
            try
            {
                _Private_ChannelCloseOk();
            }
            finally
            {
                Session.Notify();
            }
        }

        public void HandleChannelCloseOk()
        {
            FinishClose();
        }

        public void HandleChannelFlow(bool active)
        {
            if (active)
            {
                m_flowControlBlock.Set();
                _Private_ChannelFlowOk(active);
            }
            else
            {
                m_flowControlBlock.Reset();
                _Private_ChannelFlowOk(active);
            }
            OnFlowControl(new FlowControlEventArgs(active));
        }

        public void HandleConnectionBlocked(string reason)
        {
            var cb = ((Connection)Session.Connection);

            cb.HandleConnectionBlocked(reason);
        }

        public void HandleConnectionClose(ushort replyCode,
            string replyText,
            ushort classId,
            ushort methodId)
        {
            var reason = new ShutdownEventArgs(ShutdownInitiator.Peer,
                replyCode,
                replyText,
                classId,
                methodId);
            try
            {
                ((Connection)Session.Connection).InternalClose(reason);
                _Private_ConnectionCloseOk();
                SetCloseReason((Session.Connection).CloseReason);
            }
            catch (IOException)
            {
                // Ignored. We're only trying to be polite by sending
                // the close-ok, after all.
            }
            catch (AlreadyClosedException)
            {
                // Ignored. We're only trying to be polite by sending
                // the close-ok, after all.
            }
        }

        public void HandleConnectionOpenOk(string knownHosts)
        {
            var k = (ConnectionOpenContinuation)m_continuationQueue.Next();
            k.m_redirect = false;
            k.m_host = null;
            k.m_knownHosts = knownHosts;
            k.HandleCommand(null); // release the continuation.
        }

        public void HandleConnectionSecure(byte[] challenge)
        {
            var k = (ConnectionStartRpcContinuation)m_continuationQueue.Next();
            k.m_result = new ConnectionSecureOrTune
            {
                m_challenge = challenge
            };
            k.HandleCommand(null); // release the continuation.
        }

        public void HandleConnectionStart(byte versionMajor,
            byte versionMinor,
            IDictionary<string, object> serverProperties,
            byte[] mechanisms,
            byte[] locales)
        {
            if (m_connectionStartCell == null)
            {
                var reason =
                    new ShutdownEventArgs(ShutdownInitiator.Library,
                        Constants.CommandInvalid,
                        "Unexpected Connection.Start");
                ((Connection)Session.Connection).Close(reason);
            }
            var details = new ConnectionStartDetails
            {
                m_versionMajor = versionMajor,
                m_versionMinor = versionMinor,
                m_serverProperties = serverProperties,
                m_mechanisms = mechanisms,
                m_locales = locales
            };
            m_connectionStartCell.TrySetResult(details);
        }

        ///<summary>Handle incoming Connection.Tune
        ///methods.</summary>
        public void HandleConnectionTune(ushort channelMax, uint frameMax, ushort heartbeatInSeconds)
        {
            var k = (ConnectionStartRpcContinuation)m_continuationQueue.Next();
            k.m_result = new ConnectionSecureOrTune
            {
                m_tuneDetails =
                {
                    m_channelMax = channelMax,
                    m_frameMax = frameMax,
                    m_heartbeatInSeconds = heartbeatInSeconds
                }
            };
            k.HandleCommand(null); // release the continuation.
        }

        public void HandleConnectionUnblocked()
        {
            var cb = ((Connection)Session.Connection);

            cb.HandleConnectionUnblocked();
        }

        public void HandleQueueDeclareOk(string queue,
            uint messageCount,
            uint consumerCount)
        {
            var k = (QueueDeclareRpcContinuation)m_continuationQueue.Next();
            k.m_result = new QueueDeclareOk(queue, messageCount, consumerCount);
            k.HandleCommand(null); // release the continuation.
        }

        public abstract void _Private_BasicCancel(string consumerTag,
            bool nowait);

        public abstract void _Private_BasicConsume(string queue,
            string consumerTag,
            bool noLocal,
            bool autoAck,
            bool exclusive,
            bool nowait,
            IDictionary<string, object> arguments);

        public abstract void _Private_BasicGet(string queue,
            bool autoAck);

        public abstract void _Private_BasicPublish(string exchange,
            string routingKey,
            bool mandatory,
            IBasicProperties basicProperties,
            byte[] body);

        public abstract void _Private_BasicRecover(bool requeue);

        public abstract void _Private_ChannelClose(ushort replyCode,
            string replyText,
            ushort classId,
            ushort methodId);

        public abstract void _Private_ChannelCloseOk();

        public abstract void _Private_ChannelFlowOk(bool active);

        public abstract void _Private_ChannelOpen(string outOfBand);

        public abstract void _Private_ConfirmSelect(bool nowait);

        public abstract void _Private_ConnectionClose(ushort replyCode,
            string replyText,
            ushort classId,
            ushort methodId);

        public abstract void _Private_ConnectionCloseOk();

        public abstract void _Private_ConnectionOpen(string virtualHost,
            string capabilities,
            bool insist);

        public abstract void _Private_ConnectionSecureOk(byte[] response);

        public abstract void _Private_ConnectionStartOk(IDictionary<string, object> clientProperties,
            string mechanism,
            byte[] response,
            string locale);

        public abstract void _Private_UpdateSecret(
            byte[] @newSecret,
            string @reason);

        public abstract void _Private_ExchangeBind(string destination,
            string source,
            string routingKey,
            bool nowait,
            IDictionary<string, object> arguments);

        public abstract void _Private_ExchangeDeclare(string exchange,
            string type,
            bool passive,
            bool durable,
            bool autoDelete,
            bool @internal,
            bool nowait,
            IDictionary<string, object> arguments);

        public abstract void _Private_ExchangeDelete(string exchange,
            bool ifUnused,
            bool nowait);

        public abstract void _Private_ExchangeUnbind(string destination,
            string source,
            string routingKey,
            bool nowait,
            IDictionary<string, object> arguments);

        public abstract void _Private_QueueBind(string queue,
            string exchange,
            string routingKey,
            bool nowait,
            IDictionary<string, object> arguments);

        public abstract void _Private_QueueDeclare(string queue,
            bool passive,
            bool durable,
            bool exclusive,
            bool autoDelete,
            bool nowait,
            IDictionary<string, object> arguments);

        public abstract uint _Private_QueueDelete(string queue,
            bool ifUnused,
            bool ifEmpty,
            bool nowait);

        public abstract uint _Private_QueuePurge(string queue,
            bool nowait);

        public void Abort()
        {
            Abort(Constants.ReplySuccess, "Goodbye");
        }

        public void Abort(ushort replyCode, string replyText)
        {
            Close(replyCode, replyText, true);
        }

        public abstract void BasicAck(ulong deliveryTag, bool multiple);

        public void BasicCancel(string consumerTag)
        {
            var k = new BasicConsumerRpcContinuation { m_consumerTag = consumerTag };

            lock (_rpcLock)
            {
                Enqueue(k);
                _Private_BasicCancel(consumerTag, false);
                k.GetReply(this.ContinuationTimeout);
            }
            lock (m_consumers)
            {
                m_consumers.Remove(consumerTag);
            }

            ModelShutdown -= k.m_consumer.HandleModelShutdown;
        }

        public string BasicConsume(string queue,
            bool autoAck,
            string consumerTag,
            bool noLocal,
            bool exclusive,
            IDictionary<string, object> arguments,
            IBasicConsumer consumer)
        {
            // TODO: Replace with flag
            var asyncDispatcher = ConsumerDispatcher as AsyncConsumerDispatcher;
            if (asyncDispatcher != null)
            {
                var asyncConsumer = consumer as IAsyncBasicConsumer;
                if (asyncConsumer == null)
                {
                    // TODO: Friendly message
                    throw new InvalidOperationException("In the async mode you have to use an async consumer");
                }
            }

            var k = new BasicConsumerRpcContinuation { m_consumer = consumer };

            lock (_rpcLock)
            {
                Enqueue(k);
                // Non-nowait. We have an unconventional means of getting
                // the RPC response, but a response is still expected.
                _Private_BasicConsume(queue, consumerTag, noLocal, autoAck, exclusive,
                    /*nowait:*/ false, arguments);
                k.GetReply(this.ContinuationTimeout);
            }
            string actualConsumerTag = k.m_consumerTag;

            return actualConsumerTag;
        }

        public BasicGetResult BasicGet(string queue,
            bool autoAck)
        {
            var k = new BasicGetRpcContinuation();
            lock (_rpcLock)
            {
                Enqueue(k);
                _Private_BasicGet(queue, autoAck);
                k.GetReply(this.ContinuationTimeout);
            }

            return k.m_result;
        }

        public abstract void BasicNack(ulong deliveryTag,
            bool multiple,
            bool requeue);

        internal void AllocatatePublishSeqNos(int count)
        {
            for (int i = 0; i < count; i++)
            {
                if (_nextPublishSeqNo > 0)
                {
                    m_unconfirmedSet.TryAdd(InterlockedEx.Increment(ref _nextPublishSeqNo) - 1, true);
                }
            }
        }

        public void BasicPublish(string exchange,
            string routingKey,
            bool mandatory,
            IBasicProperties basicProperties,
            byte[] body)
        {
            if (routingKey == null)
            {
                throw new ArgumentNullException(nameof(routingKey));
            }

            if (basicProperties == null)
            {
                basicProperties = CreateBasicProperties();
            }
            if (_nextPublishSeqNo > 0)
            {
                m_unconfirmedSet.TryAdd(InterlockedEx.Increment(ref _nextPublishSeqNo) - 1, true);
            }
            _Private_BasicPublish(exchange,
                routingKey,
                mandatory,
                basicProperties,
                body);
        }

        public void UpdateSecret(string newSecret, string reason)
        {
            if (newSecret == null)
            {
                throw new ArgumentNullException(nameof(newSecret));
            }

            if (reason == null)
            {
                throw new ArgumentNullException(nameof(reason));
            }

            _Private_UpdateSecret(Encoding.UTF8.GetBytes(newSecret), reason);
        }

        public abstract void BasicQos(uint prefetchSize,
            ushort prefetchCount,
            bool global);

        public void BasicRecover(bool requeue)
        {
            var k = new SimpleBlockingRpcContinuation();

            lock (_rpcLock)
            {
                Enqueue(k);
                _Private_BasicRecover(requeue);
                k.GetReply(this.ContinuationTimeout);
            }
        }

        public abstract void BasicRecoverAsync(bool requeue);

        public abstract void BasicReject(ulong deliveryTag,
            bool requeue);

        public void Close()
        {
            Close(Constants.ReplySuccess, "Goodbye");
        }

        public void Close(ushort replyCode, string replyText)
        {
            Close(replyCode, replyText, false);
        }

        public void ConfirmSelect()
        {
            if (_nextPublishSeqNo == 0UL)
            {
                InterlockedEx.Increment(ref _nextPublishSeqNo);
            }
            _Private_ConfirmSelect(false);
        }


        ///////////////////////////////////////////////////////////////////////////

        public abstract IBasicProperties CreateBasicProperties();
        public IBasicPublishBatch CreateBasicPublishBatch()
        {
            return new BasicPublishBatch(this);
        }


        public void ExchangeBind(string destination,
            string source,
            string routingKey,
            IDictionary<string, object> arguments)
        {
            _Private_ExchangeBind(destination, source, routingKey, false, arguments);
        }

        public void ExchangeBindNoWait(string destination,
            string source,
            string routingKey,
            IDictionary<string, object> arguments)
        {
            _Private_ExchangeBind(destination, source, routingKey, true, arguments);
        }

        public void ExchangeDeclare(string exchange, string type, bool durable, bool autoDelete, IDictionary<string, object> arguments)
        {
            _Private_ExchangeDeclare(exchange, type, false, durable, autoDelete, false, false, arguments);
        }

        public void ExchangeDeclareNoWait(string exchange,
            string type,
            bool durable,
            bool autoDelete,
            IDictionary<string, object> arguments)
        {
            _Private_ExchangeDeclare(exchange, type, false, durable, autoDelete, false, true, arguments);
        }

        public void ExchangeDeclarePassive(string exchange)
        {
            _Private_ExchangeDeclare(exchange, "", true, false, false, false, false, null);
        }

        public void ExchangeDelete(string exchange,
            bool ifUnused)
        {
            _Private_ExchangeDelete(exchange, ifUnused, false);
        }

        public void ExchangeDeleteNoWait(string exchange,
            bool ifUnused)
        {
            _Private_ExchangeDelete(exchange, ifUnused, false);
        }

        public void ExchangeUnbind(string destination,
            string source,
            string routingKey,
            IDictionary<string, object> arguments)
        {
            _Private_ExchangeUnbind(destination, source, routingKey, false, arguments);
        }

        public void ExchangeUnbindNoWait(string destination,
            string source,
            string routingKey,
            IDictionary<string, object> arguments)
        {
            _Private_ExchangeUnbind(destination, source, routingKey, true, arguments);
        }

        public void QueueBind(string queue,
            string exchange,
            string routingKey,
            IDictionary<string, object> arguments)
        {
            _Private_QueueBind(queue, exchange, routingKey, false, arguments);
        }

        public void QueueBindNoWait(string queue,
            string exchange,
            string routingKey,
            IDictionary<string, object> arguments)
        {
            _Private_QueueBind(queue, exchange, routingKey, true, arguments);
        }

        public QueueDeclareOk QueueDeclare(string queue, bool durable,
                                           bool exclusive, bool autoDelete,
                                           IDictionary<string, object> arguments)
        {
            return QueueDeclare(queue, false, durable, exclusive, autoDelete, arguments);
        }

        public void QueueDeclareNoWait(string queue, bool durable, bool exclusive,
            bool autoDelete, IDictionary<string, object> arguments)
        {
            _Private_QueueDeclare(queue, false, durable, exclusive, autoDelete, true, arguments);
        }

        public QueueDeclareOk QueueDeclarePassive(string queue)
        {
            return QueueDeclare(queue, true, false, false, false, null);
        }

        public uint MessageCount(string queue)
        {
            var ok = QueueDeclarePassive(queue);
            return ok.MessageCount;
        }

        public uint ConsumerCount(string queue)
        {
            var ok = QueueDeclarePassive(queue);
            return ok.ConsumerCount;
        }

        public uint QueueDelete(string queue,
            bool ifUnused,
            bool ifEmpty)
        {
            return _Private_QueueDelete(queue, ifUnused, ifEmpty, false);
        }

        public void QueueDeleteNoWait(string queue,
            bool ifUnused,
            bool ifEmpty)
        {
            _Private_QueueDelete(queue, ifUnused, ifEmpty, true);
        }

        public uint QueuePurge(string queue)
        {
            return _Private_QueuePurge(queue, false);
        }

        public abstract void QueueUnbind(string queue,
            string exchange,
            string routingKey,
            IDictionary<string, object> arguments);

        public abstract void TxCommit();

        public abstract void TxRollback();

        public abstract void TxSelect();

        public bool WaitForConfirms(TimeSpan timeout, out bool timedOut)
        {
            if (NextPublishSeqNo == 0UL)
            {
                throw new InvalidOperationException("Confirms not selected");
            }

            while (true)
            {
                if (!IsOpen)
                {
                    throw new AlreadyClosedException(CloseReason);
                }

                if (m_unconfirmedSet.Count == 0)
                {
                    bool aux = m_onlyAcksReceived;
                    m_onlyAcksReceived = true;
                    timedOut = false;
                    return aux;
                }

                try
                {
                    _outstandingSemaphore.Wait(timeout);
                }
                catch (OperationCanceledException)
                {
                    timedOut = true;
                    return true;
                }
<<<<<<< HEAD
=======

>>>>>>> b4d63bc3
            }
        }

        public async Task<(bool onlyAcksReceived, bool timedOut)> WaitForConfirmsAsync(TimeSpan timeout)
        {
            if (NextPublishSeqNo == 0UL)
            {
                throw new InvalidOperationException("Confirms not selected");
            }

            while (true)
            {
                if (!IsOpen)
                {
                    throw new AlreadyClosedException(CloseReason);
                }

                if (m_unconfirmedSet.Count == 0)
                {
                    bool aux = m_onlyAcksReceived;
                    m_onlyAcksReceived = true;
                    return (aux, false);
                }

                try
                {
                    await _outstandingSemaphore.WaitAsync(timeout).ConfigureAwait(false);
                }
                catch (OperationCanceledException)
                {
                    return (true, true);
                }

            }
        }

        public bool WaitForConfirms()
        {
            return WaitForConfirms(TimeSpan.FromMilliseconds(Timeout.Infinite), out _);
        }

        public async Task<bool> WaitForConfirmsAsync()
        {
            return (await WaitForConfirmsAsync(TimeSpan.FromMilliseconds(Timeout.Infinite)).ConfigureAwait(false)).onlyAcksReceived;
        }

        public bool WaitForConfirms(TimeSpan timeout)
        {
            return WaitForConfirms(timeout, out _);
        }

        public void WaitForConfirmsOrDie()
        {
            WaitForConfirmsOrDie(TimeSpan.FromMilliseconds(Timeout.Infinite));
        }

        public Task WaitForConfirmsOrDieAsync()
        {
            return WaitForConfirmsOrDieAsync(TimeSpan.FromMilliseconds(Timeout.Infinite));
        }

        public void WaitForConfirmsOrDie(TimeSpan timeout)
        {
            bool onlyAcksReceived = WaitForConfirms(timeout, out bool timedOut);
<<<<<<< HEAD
=======
            if (!onlyAcksReceived)
            {
                Close(new ShutdownEventArgs(ShutdownInitiator.Application,
                    Constants.ReplySuccess,
                    "Nacks Received", new IOException("nack received")),
                    false);
                throw new IOException("Nacks Received");
            }

            if (timedOut)
            {
                Close(new ShutdownEventArgs(ShutdownInitiator.Application,
                    Constants.ReplySuccess,
                    "Timed out waiting for acks",
                    new IOException("timed out waiting for acks")),
                    false);
                throw new IOException("Timed out waiting for acks");
            }
        }

        public async Task WaitForConfirmsOrDieAsync(TimeSpan timeout)
        {
            (bool onlyAcksReceived, bool timedOut) = await WaitForConfirmsAsync(timeout).ConfigureAwait(false);
>>>>>>> b4d63bc3
            if (!onlyAcksReceived)
            {
                Close(new ShutdownEventArgs(ShutdownInitiator.Application,
                    Constants.ReplySuccess,
                    "Nacks Received", new IOException("nack received")),
                    false);
                throw new IOException("Nacks Received");
            }

<<<<<<< HEAD
            if (timedOut)
            {
                Close(new ShutdownEventArgs(ShutdownInitiator.Application,
                    Constants.ReplySuccess,
                    "Timed out waiting for acks",
                    new IOException("timed out waiting for acks")),
                    false);
                throw new IOException("Timed out waiting for acks");
            }
        }

        public async Task WaitForConfirmsOrDieAsync(TimeSpan timeout)
        {
            (bool onlyAcksReceived, bool timedOut) = await WaitForConfirmsAsync(timeout).ConfigureAwait(false);
            if (!onlyAcksReceived)
            {
                Close(new ShutdownEventArgs(ShutdownInitiator.Application,
                    Constants.ReplySuccess,
                    "Nacks Received", new IOException("nack received")),
                    false);
                throw new IOException("Nacks Received");
            }

=======
>>>>>>> b4d63bc3
            if (timedOut)
            {
                Close(new ShutdownEventArgs(ShutdownInitiator.Application,
                    Constants.ReplySuccess,
                    "Timed out waiting for acks",
                    new IOException("timed out waiting for acks")),
                    false);
                throw new IOException("Timed out waiting for acks");
            }
        }

        internal void SendCommands(IList<Command> commands)
        {
            m_flowControlBlock.WaitOne();
            AllocatatePublishSeqNos(commands.Count);
            Session.Transmit(commands);
        }

        protected virtual void handleAckNack(ulong deliveryTag, bool multiple, bool isNack)
        {
            if (multiple)
            {
                if (_highestDeliveryTag < deliveryTag)
                {
                    // Multiple confirms, let's trigger a cleanup of any older deliveries.
                    _highestDeliveryTag = deliveryTag;
                    try
                    {
                        _multipleConfirmLock.Release();
                    }
                    catch (SemaphoreFullException)
                    {
                        // Ignore if we are trying to release often.
                    }
                }
            }

            m_unconfirmedSet.TryRemove(deliveryTag, out _);

            m_onlyAcksReceived = m_onlyAcksReceived && !isNack;
            TriggerAllOutstandingCompleted();
        }

        private void TriggerAllOutstandingCompleted()
        {
            if (m_unconfirmedSet.Count == 0)
            {
                try
                {
                    _outstandingSemaphore.Release();
                }
                catch (SemaphoreFullException)
<<<<<<< HEAD
                {
                    // Swallow the semaphore full exception.
=======
                {
                    // Swallow the semaphore full exception.
                }
            }
        }

        public async Task CleanupUnconfirmedTagsAsync()
        {
            while (!_connectionClosingCancellation.IsCancellationRequested)
            {
                await _multipleConfirmLock.WaitAsync(_connectionClosingCancellation.Token).ConfigureAwait(false);
                foreach (ulong key in m_unconfirmedSet.Keys)
                {
                    if (key <= _highestDeliveryTag)
                    {
                        m_unconfirmedSet.TryRemove(key, out _);
                    }
>>>>>>> b4d63bc3
                }

                TriggerAllOutstandingCompleted();
            }
        }

        public async Task CleanupUnconfirmedTagsAsync()
        {
            while (!_connectionClosingCancellation.IsCancellationRequested)
            {
                await _multipleConfirmLock.WaitAsync(_connectionClosingCancellation.Token).ConfigureAwait(false);
                foreach (ulong key in m_unconfirmedSet.Keys)
                {
                    if (key <= _highestDeliveryTag)
                    {
                        m_unconfirmedSet.TryRemove(key, out _);
                    }
                }

                TriggerAllOutstandingCompleted();
            }
        }

        private QueueDeclareOk QueueDeclare(string queue, bool passive, bool durable, bool exclusive,
            bool autoDelete, IDictionary<string, object> arguments)
        {
            var k = new QueueDeclareRpcContinuation();
            lock (_rpcLock)
            {
                Enqueue(k);
                _Private_QueueDeclare(queue, passive, durable, exclusive, autoDelete, false, arguments);
                k.GetReply(this.ContinuationTimeout);
            }
            return k.m_result;
        }


        public class BasicConsumerRpcContinuation : SimpleBlockingRpcContinuation
        {
            public IBasicConsumer m_consumer;
            public string m_consumerTag;
        }

        public class BasicGetRpcContinuation : SimpleBlockingRpcContinuation
        {
            public BasicGetResult m_result;
        }

        public class ConnectionOpenContinuation : SimpleBlockingRpcContinuation
        {
            public string m_host;
            public string m_knownHosts;
            public bool m_redirect;
        }

        public class ConnectionStartRpcContinuation : SimpleBlockingRpcContinuation
        {
            public ConnectionSecureOrTune m_result;
        }

        public class QueueDeclareRpcContinuation : SimpleBlockingRpcContinuation
        {
            public QueueDeclareOk m_result;
        }
    }
}<|MERGE_RESOLUTION|>--- conflicted
+++ resolved
@@ -1473,10 +1473,6 @@
                     timedOut = true;
                     return true;
                 }
-<<<<<<< HEAD
-=======
-
->>>>>>> b4d63bc3
             }
         }
 
@@ -1541,8 +1537,6 @@
         public void WaitForConfirmsOrDie(TimeSpan timeout)
         {
             bool onlyAcksReceived = WaitForConfirms(timeout, out bool timedOut);
-<<<<<<< HEAD
-=======
             if (!onlyAcksReceived)
             {
                 Close(new ShutdownEventArgs(ShutdownInitiator.Application,
@@ -1566,7 +1560,6 @@
         public async Task WaitForConfirmsOrDieAsync(TimeSpan timeout)
         {
             (bool onlyAcksReceived, bool timedOut) = await WaitForConfirmsAsync(timeout).ConfigureAwait(false);
->>>>>>> b4d63bc3
             if (!onlyAcksReceived)
             {
                 Close(new ShutdownEventArgs(ShutdownInitiator.Application,
@@ -1576,7 +1569,6 @@
                 throw new IOException("Nacks Received");
             }
 
-<<<<<<< HEAD
             if (timedOut)
             {
                 Close(new ShutdownEventArgs(ShutdownInitiator.Application,
@@ -1588,31 +1580,6 @@
             }
         }
 
-        public async Task WaitForConfirmsOrDieAsync(TimeSpan timeout)
-        {
-            (bool onlyAcksReceived, bool timedOut) = await WaitForConfirmsAsync(timeout).ConfigureAwait(false);
-            if (!onlyAcksReceived)
-            {
-                Close(new ShutdownEventArgs(ShutdownInitiator.Application,
-                    Constants.ReplySuccess,
-                    "Nacks Received", new IOException("nack received")),
-                    false);
-                throw new IOException("Nacks Received");
-            }
-
-=======
->>>>>>> b4d63bc3
-            if (timedOut)
-            {
-                Close(new ShutdownEventArgs(ShutdownInitiator.Application,
-                    Constants.ReplySuccess,
-                    "Timed out waiting for acks",
-                    new IOException("timed out waiting for acks")),
-                    false);
-                throw new IOException("Timed out waiting for acks");
-            }
-        }
-
         internal void SendCommands(IList<Command> commands)
         {
             m_flowControlBlock.WaitOne();
@@ -1654,31 +1621,9 @@
                     _outstandingSemaphore.Release();
                 }
                 catch (SemaphoreFullException)
-<<<<<<< HEAD
                 {
                     // Swallow the semaphore full exception.
-=======
-                {
-                    // Swallow the semaphore full exception.
-                }
-            }
-        }
-
-        public async Task CleanupUnconfirmedTagsAsync()
-        {
-            while (!_connectionClosingCancellation.IsCancellationRequested)
-            {
-                await _multipleConfirmLock.WaitAsync(_connectionClosingCancellation.Token).ConfigureAwait(false);
-                foreach (ulong key in m_unconfirmedSet.Keys)
-                {
-                    if (key <= _highestDeliveryTag)
-                    {
-                        m_unconfirmedSet.TryRemove(key, out _);
-                    }
->>>>>>> b4d63bc3
-                }
-
-                TriggerAllOutstandingCompleted();
+                }
             }
         }
 
