--- conflicted
+++ resolved
@@ -155,7 +155,6 @@
 
         ///////////////////////////////////////////////////////////////////////////
 
-<<<<<<< HEAD
         public string m_framingSubnamespace = null;
         public string m_inputXmlFilename;
         public string m_outputFilename;
@@ -167,6 +166,7 @@
         public int m_majorVersion;
         public int m_minorVersion;
         public string m_apiName;
+        public bool m_emitComments = false;
 
         public Type m_modelType = typeof(RabbitMQ.Client.Impl.IFullModel);
         public ArrayList m_modelTypes = new ArrayList();
@@ -179,32 +179,6 @@
         static Apigen() {
             m_primitiveTypeMap = new Hashtable();
 	    m_primitiveTypeFlagMap = new Hashtable();
-=======
-        public string framingSubnamespace = null;
-        public string inputXmlFilename;
-        public string outputFilename;
-
-        public XmlDocument spec = null;
-        public TextWriter outputFile = null;
-
-        public bool versionOverridden = false;
-        public int majorVersion;
-        public int minorVersion;
-        public string apiName;
-        public bool m_emitComments = false;
-
-        public Type modelType = typeof(RabbitMQ.Client.Impl.IFullModel);
-        public ArrayList modelTypes = new ArrayList();
-        public ArrayList constants = new ArrayList();
-        public ArrayList classes = new ArrayList();
-        public Hashtable domains = new Hashtable();
-
-        public static Hashtable primitiveTypeMap;
-        public static Hashtable primitiveTypeFlagMap;
-        static Apigen() {
-            primitiveTypeMap = new Hashtable();
-            primitiveTypeFlagMap = new Hashtable();
->>>>>>> fffffc61
             InitPrimitiveType("octet", "byte", false);
             InitPrimitiveType("shortstr", "string", true);
             InitPrimitiveType("longstr", "byte[]", true);
@@ -230,17 +204,11 @@
                 m_apiName = opt.Substring(9);
             } else if (opt.StartsWith("/v:")) {
                 string[] parts = opt.Substring(3).Split(new char[] { '-' });
-<<<<<<< HEAD
                 m_versionOverridden = true;
                 m_majorVersion = int.Parse(parts[0]);
                 m_minorVersion = int.Parse(parts[1]);
-=======
-                versionOverridden = true;
-                majorVersion = int.Parse(parts[0]);
-                minorVersion = int.Parse(parts[1]);
             } else if (opt == "/c") {
                 m_emitComments = true;
->>>>>>> fffffc61
             } else {
                 Console.Error.WriteLine("Unsupported command-line option: " + opt);
                 Usage();
@@ -428,13 +396,8 @@
                                          "AMQP specification method \""+c.Name+"."+m.Name+"\".");
                 EmitSpecComment(m.DocumentationCommentVariant("  ", "remarks"));
                 EmitLine("  public interface I"+MangleMethodClass(c, m)+": IMethod {");
-<<<<<<< HEAD
                 foreach (AmqpField f in m.m_Fields) {
-                    EmitLine(f.DocumentationComment("    "));
-=======
-                foreach (AmqpField f in m.Fields) {
                     EmitSpecComment(f.DocumentationComment("    "));
->>>>>>> fffffc61
                     EmitLine("    "+MapDomain(f.Domain)+" "+MangleClass(f.Name)+" { get; }");
                 }
                 EmitLine("  }");
@@ -497,14 +460,9 @@
 		}
             }
             EmitLine("");
-<<<<<<< HEAD
             foreach (AmqpField f in c.m_Fields)
             {
-                EmitLine(f.DocumentationComment("    ", "@label"));
-=======
-            foreach (AmqpField f in c.Fields) {
                 EmitSpecComment(f.DocumentationComment("    ", "@label"));
->>>>>>> fffffc61
                 EmitLine("    public "+maybeOverride+MapDomain(f.Domain)+" "+MangleClass(f.Name)+" {");
                 EmitLine("      get {");
                 EmitLine("        return m_"+MangleMethod(f.Name)+";");
