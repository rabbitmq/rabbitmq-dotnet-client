// This source code is dual-licensed under the Apache License, version
// 2.0, and the Mozilla Public License, version 1.1.
//
// The APL v2.0:
//
//---------------------------------------------------------------------------
//   Copyright (c) 2007-2016 Pivotal Software, Inc.
//
//   Licensed under the Apache License, Version 2.0 (the "License");
//   you may not use this file except in compliance with the License.
//   You may obtain a copy of the License at
//
//       https://www.apache.org/licenses/LICENSE-2.0
//
//   Unless required by applicable law or agreed to in writing, software
//   distributed under the License is distributed on an "AS IS" BASIS,
//   WITHOUT WARRANTIES OR CONDITIONS OF ANY KIND, either express or implied.
//   See the License for the specific language governing permissions and
//   limitations under the License.
//---------------------------------------------------------------------------
//
// The MPL v1.1:
//
//---------------------------------------------------------------------------
//  The contents of this file are subject to the Mozilla Public License
//  Version 1.1 (the "License"); you may not use this file except in
//  compliance with the License. You may obtain a copy of the License
//  at https://www.mozilla.org/MPL/
//
//  Software distributed under the License is distributed on an "AS IS"
//  basis, WITHOUT WARRANTY OF ANY KIND, either express or implied. See
//  the License for the specific language governing rights and
//  limitations under the License.
//
//  The Original Code is RabbitMQ.
//
//  The Initial Developer of the Original Code is Pivotal Software, Inc.
//  Copyright (c) 2007-2016 Pivotal Software, Inc.  All rights reserved.
//---------------------------------------------------------------------------

using RabbitMQ.Client.Events;
using RabbitMQ.Client.Exceptions;
using RabbitMQ.Client.Impl;
using RabbitMQ.Util;
using System;
using System.Collections.Generic;
using System.IO;

#if NETFX_CORE

using System.Threading.Tasks;
using Windows.Networking.Sockets;
using Windows.ApplicationModel;

#else
using System.Net;
using System.Net.Sockets;
#endif

using System.Text;
using System.Threading;
using System.Reflection;

namespace RabbitMQ.Client.Framing.Impl
{
    public class Connection : IConnection
    {
        private readonly object m_eventLock = new object();

        ///<summary>Heartbeat frame for transmission. Reusable across connections.</summary>
        private readonly EmptyOutboundFrame m_heartbeatFrame = new EmptyOutboundFrame();

        private ManualResetEvent m_appContinuation = new ManualResetEvent(false);
        private EventHandler<CallbackExceptionEventArgs> m_callbackException;
        private EventHandler<EventArgs> m_recoverySucceeded;
        private EventHandler<ConnectionRecoveryErrorEventArgs> connectionRecoveryFailure;

        private IDictionary<string, object> m_clientProperties;

        private volatile ShutdownEventArgs m_closeReason = null;
        private volatile bool m_closed = false;

        private EventHandler<ConnectionBlockedEventArgs> m_connectionBlocked;
        private EventHandler<ShutdownEventArgs> m_connectionShutdown;
        private EventHandler<EventArgs> m_connectionUnblocked;

        private IConnectionFactory m_factory;
        private IFrameHandler m_frameHandler;

        private Guid m_id = Guid.NewGuid();
        private ModelBase m_model0;
        private volatile bool m_running = true;
        private MainSession m_session0;
        private SessionManager m_sessionManager;

        private IList<ShutdownReportEntry> m_shutdownReport = new SynchronizedList<ShutdownReportEntry>(new List<ShutdownReportEntry>());

        //
        // Heartbeats
        //

        private ushort m_heartbeat = 0;
        private TimeSpan m_heartbeatTimeSpan = TimeSpan.FromSeconds(0);
        private int m_missedHeartbeats = 0;

        private Timer _heartbeatWriteTimer;
        private Timer _heartbeatReadTimer;
        private AutoResetEvent m_heartbeatRead = new AutoResetEvent(false);

        private readonly object _heartBeatReadLock = new object();
        private readonly object _heartBeatWriteLock = new object();
        private bool m_hasDisposedHeartBeatReadTimer;
        private bool m_hasDisposedHeartBeatWriteTimer;

#if CORECLR
        private static string version = typeof(Connection).GetTypeInfo().Assembly
                                                .GetCustomAttribute<AssemblyInformationalVersionAttribute>()
                                                .InformationalVersion;
#else
        private static string version = typeof(Connection).Assembly
                                            .GetCustomAttribute<AssemblyInformationalVersionAttribute>()
                                            .InformationalVersion;
#endif

        // true if we haven't finished connection negotiation.
        // In this state socket exceptions are treated as fatal connection
        // errors, otherwise as read timeouts
        public ConsumerWorkService ConsumerWorkService { get; private set; }

        public Connection(IConnectionFactory factory, bool insist, IFrameHandler frameHandler, string clientProvidedName = null)
        {
            ClientProvidedName = clientProvidedName;
            KnownHosts = null;
            FrameMax = 0;
            m_factory = factory;
            m_frameHandler = frameHandler;

            var asyncConnectionFactory = factory as IAsyncConnectionFactory;
            if (asyncConnectionFactory != null && asyncConnectionFactory.DispatchConsumersAsync)
            {
                ConsumerWorkService = new AsyncConsumerWorkService();
            }
            else
            {
                ConsumerWorkService = new ConsumerWorkService();
            }

            m_sessionManager = new SessionManager(this, 0);
            m_session0 = new MainSession(this) { Handler = NotifyReceivedCloseOk };
            m_model0 = (ModelBase)Protocol.CreateModel(m_session0);

            StartMainLoop(factory.UseBackgroundThreadsForIO);
            Open(insist);
        }

        public Guid Id { get { return m_id; } }

        public event EventHandler<EventArgs> RecoverySucceeded
        {
            add
            {
                lock (m_eventLock)
                {
                    m_recoverySucceeded += value;
                }
            }
            remove
            {
                lock (m_eventLock)
                {
                    m_recoverySucceeded -= value;
                }
            }
        }

        public event EventHandler<CallbackExceptionEventArgs> CallbackException
        {
            add
            {
                lock (m_eventLock)
                {
                    m_callbackException += value;
                }
            }
            remove
            {
                lock (m_eventLock)
                {
                    m_callbackException -= value;
                }
            }
        }

        public event EventHandler<ConnectionBlockedEventArgs> ConnectionBlocked
        {
            add
            {
                lock (m_eventLock)
                {
                    m_connectionBlocked += value;
                }
            }
            remove
            {
                lock (m_eventLock)
                {
                    m_connectionBlocked -= value;
                }
            }
        }

        public event EventHandler<ShutdownEventArgs> ConnectionShutdown
        {
            add
            {
                bool ok = false;
                lock (m_eventLock)
                {
                    if (m_closeReason == null)
                    {
                        m_connectionShutdown += value;
                        ok = true;
                    }
                }
                if (!ok)
                {
                    value(this, m_closeReason);
                }
            }
            remove
            {
                lock (m_eventLock)
                {
                    m_connectionShutdown -= value;
                }
            }
        }

        public event EventHandler<EventArgs> ConnectionUnblocked
        {
            add
            {
                lock (m_eventLock)
                {
                    m_connectionUnblocked += value;
                }
            }
            remove
            {
                lock (m_eventLock)
                {
                    m_connectionUnblocked -= value;
                }
            }
        }

        public event EventHandler<ConnectionRecoveryErrorEventArgs> ConnectionRecoveryError
        {
            add
            {
                lock (m_eventLock)
                {
                    connectionRecoveryFailure += value;
                }
            }
            remove
            {
                lock (m_eventLock)
                {
                    connectionRecoveryFailure -= value;
                }
            }
        }
        public string ClientProvidedName { get; private set; }

        public ushort ChannelMax
        {
            get { return m_sessionManager.ChannelMax; }
        }

        public IDictionary<string, object> ClientProperties
        {
            get { return m_clientProperties; }
            set { m_clientProperties = value; }
        }

        public ShutdownEventArgs CloseReason
        {
            get { return m_closeReason; }
        }

        public AmqpTcpEndpoint Endpoint
        {
            get { return m_frameHandler.Endpoint; }
        }

        public uint FrameMax { get; set; }

        public ushort Heartbeat
        {
            get { return m_heartbeat; }
            set
            {
                m_heartbeat = value;
                // timers fire at slightly below half the interval to avoid race
                // conditions
                m_heartbeatTimeSpan = TimeSpan.FromMilliseconds((value * 1000) / 4);
                m_frameHandler.ReadTimeout = value * 1000 * 2;
            }
        }

        public bool IsOpen
        {
            get { return CloseReason == null; }
        }

        public AmqpTcpEndpoint[] KnownHosts { get; set; }

#if !NETFX_CORE
        public EndPoint LocalEndPoint
        {
            get { return m_frameHandler.LocalEndPoint; }
        }
#endif

        public int LocalPort
        {
            get { return m_frameHandler.LocalPort; }
        }

        ///<summary>Another overload of a Protocol property, useful
        ///for exposing a tighter type.</summary>
        public ProtocolBase Protocol
        {
            get { return (ProtocolBase)Endpoint.Protocol; }
        }

#if !NETFX_CORE
        public EndPoint RemoteEndPoint
        {
            get { return m_frameHandler.RemoteEndPoint; }
        }
#endif

        public int RemotePort
        {
            get { return m_frameHandler.RemotePort; }
        }

        public IDictionary<string, object> ServerProperties { get; set; }

        public IList<ShutdownReportEntry> ShutdownReport
        {
            get { return m_shutdownReport; }
        }

        ///<summary>Explicit implementation of IConnection.Protocol.</summary>
        IProtocol IConnection.Protocol
        {
            get { return Endpoint.Protocol; }
        }

        public static IDictionary<string, object> DefaultClientProperties()
        {
            IDictionary<string, object> table = new Dictionary<string, object>();
            table["product"] = Encoding.UTF8.GetBytes("RabbitMQ");
            table["version"] = Encoding.UTF8.GetBytes(version);
            table["platform"] = Encoding.UTF8.GetBytes(".NET");
            table["copyright"] = Encoding.UTF8.GetBytes("Copyright (c) 2007-2016 Pivotal Software, Inc.");
            table["information"] = Encoding.UTF8.GetBytes("Licensed under the MPL.  " +
                                                          "See https://www.rabbitmq.com/");
            return table;
        }

        public void Abort(ushort reasonCode, string reasonText,
            ShutdownInitiator initiator, int timeout)
        {
            Close(new ShutdownEventArgs(initiator, reasonCode, reasonText),
                true, timeout);
        }

        public void Close(ShutdownEventArgs reason)
        {
            Close(reason, false, Timeout.Infinite);
        }

        ///<summary>Try to close connection in a graceful way</summary>
        ///<remarks>
        ///<para>
        ///Shutdown reason contains code and text assigned when closing the connection,
        ///as well as the information about what initiated the close
        ///</para>
        ///<para>
        ///Abort flag, if true, signals to close the ongoing connection immediately
        ///and do not report any errors if it was already closed.
        ///</para>
        ///<para>
        ///Timeout determines how much time internal close operations should be given
        ///to complete. Negative or Timeout.Infinite value mean infinity.
        ///</para>
        ///</remarks>
        public void Close(ShutdownEventArgs reason, bool abort, int timeout)
        {
            if (!SetCloseReason(reason))
            {
                if (!abort)
                {
                    throw new AlreadyClosedException(m_closeReason);
                }
            }
            else
            {
                OnShutdown();
                m_session0.SetSessionClosing(false);

                try
                {
                    // Try to send connection.close
                    // Wait for CloseOk in the MainLoop
                    m_session0.Transmit(ConnectionCloseWrapper(reason.ReplyCode,
                        reason.ReplyText));
                }
                catch (AlreadyClosedException ace)
                {
                    if (!abort)
                    {
                        throw ace;
                    }
                }
#pragma warning disable 0168
                catch (NotSupportedException nse)
                {
                    // buffered stream had unread data in it and Flush()
                    // was called, ignore to not confuse the user
                }
#pragma warning restore 0168
                catch (IOException ioe)
                {
                    if (m_model0.CloseReason == null)
                    {
                        if (!abort)
                        {
                            throw ioe;
                        }
                        else
                        {
                            LogCloseError("Couldn't close connection cleanly. "
                                          + "Socket closed unexpectedly", ioe);
                        }
                    }
                }
                finally
                {
                    TerminateMainloop();
                }
            }

#if NETFX_CORE
            var receivedSignal = m_appContinuation.WaitOne(BlockingCell<object>.validatedTimeout(timeout));
#else
            var receivedSignal = m_appContinuation.WaitOne(BlockingCell<object>.validatedTimeout(timeout));
#endif

            if (!receivedSignal)
            {
                m_frameHandler.Close();
            }
        }

        ///<remarks>
        /// Loop only used while quiescing. Use only to cleanly close connection
        ///</remarks>
        public void ClosingLoop()
        {
            try
            {
                m_frameHandler.ReadTimeout = 0;
                // Wait for response/socket closure or timeout
                while (!m_closed)
                {
                    MainLoopIteration();
                }
            }
            catch (ObjectDisposedException ode)
            {
                if (!m_closed)
                {
                    LogCloseError("Connection didn't close cleanly", ode);
                }
            }
            catch (EndOfStreamException eose)
            {
                if (m_model0.CloseReason == null)
                {
                    LogCloseError("Connection didn't close cleanly. "
                                  + "Socket closed unexpectedly", eose);
                }
            }
            catch (IOException ioe)
            {
                LogCloseError("Connection didn't close cleanly. "
                              + "Socket closed unexpectedly", ioe);
            }
            catch (Exception e)
            {
                LogCloseError("Unexpected exception while closing: ", e);
            }
        }

        public Command ConnectionCloseWrapper(ushort reasonCode, string reasonText)
        {
            Command request;
            ushort replyClassId;
            ushort replyMethodId;
            Protocol.CreateConnectionClose(reasonCode,
                reasonText,
                out request,
                out replyClassId,
                out replyMethodId);
            return request;
        }

        public ISession CreateSession()
        {
            return m_sessionManager.Create();
        }

        public ISession CreateSession(int channelNumber)
        {
            return m_sessionManager.Create(channelNumber);
        }

        public void EnsureIsOpen()
        {
            if (!IsOpen)
            {
                throw new AlreadyClosedException(CloseReason);
            }
        }

        // Only call at the end of the Mainloop or HeartbeatLoop
        public void FinishClose()
        {
            // Notify hearbeat loops that they can leave
            m_heartbeatRead.Set();
            m_closed = true;
            MaybeStopHeartbeatTimers();

            m_frameHandler.Close();
            m_model0.SetCloseReason(m_closeReason);
            m_model0.FinishClose();
        }

#if NETFX_CORE

        /// <remarks>
        /// We need to close the socket, otherwise suspending the application will take the maximum time allowed
        /// </remarks>
        public void HandleApplicationSuspend(object sender, SuspendingEventArgs suspendingEventArgs)
        {
            Abort(Constants.InternalError, "Application Suspend");
        }

#else
        /// <remarks>
        /// We need to close the socket, otherwise attempting to unload the domain
        /// could cause a CannotUnloadAppDomainException
        /// </remarks>
        public void HandleDomainUnload(object sender, EventArgs ea)
        {
            Abort(Constants.InternalError, "Domain Unload");
        }
#endif

        public void HandleMainLoopException(ShutdownEventArgs reason)
        {
            if (!SetCloseReason(reason))
            {
                LogCloseError("Unexpected Main Loop Exception while closing: "
                              + reason, new Exception(reason.ToString()));
                return;
            }

            OnShutdown();
            LogCloseError("Unexpected connection closure: " + reason, new Exception(reason.ToString()));
        }

        public bool HardProtocolExceptionHandler(HardProtocolException hpe)
        {
            if (SetCloseReason(hpe.ShutdownReason))
            {
                OnShutdown();
                m_session0.SetSessionClosing(false);
                try
                {
                    m_session0.Transmit(ConnectionCloseWrapper(
                        hpe.ShutdownReason.ReplyCode,
                        hpe.ShutdownReason.ReplyText));
                    return true;
                }
                catch (IOException ioe)
                {
                    LogCloseError("Broker closed socket unexpectedly", ioe);
                }
            }
            else
            {
                LogCloseError("Hard Protocol Exception occured "
                              + "while closing the connection", hpe);
            }

            return false;
        }

        public void InternalClose(ShutdownEventArgs reason)
        {
            if (!SetCloseReason(reason))
            {
                if (m_closed)
                {
                    throw new AlreadyClosedException(m_closeReason);
                }
                // We are quiescing, but still allow for server-close
            }

            OnShutdown();
            m_session0.SetSessionClosing(true);
            TerminateMainloop();
        }

        public void LogCloseError(String error, Exception ex)
        {
            ESLog.Error(error, ex);
            m_shutdownReport.Add(new ShutdownReportEntry(error, ex));
        }

        public void MainLoop()
        {
            try
            {
                bool shutdownCleanly = false;
                try
                {
                    while (m_running)
                    {
                        try
                        {
                            MainLoopIteration();
                        }
                        catch (SoftProtocolException spe)
                        {
                            QuiesceChannel(spe);
                        }
                    }
                    shutdownCleanly = true;
                }
                catch (EndOfStreamException eose)
                {
                    // Possible heartbeat exception
                    HandleMainLoopException(new ShutdownEventArgs(
                        ShutdownInitiator.Library,
                        0,
                        "End of stream",
                        eose));
                }
                catch (HardProtocolException hpe)
                {
                    shutdownCleanly = HardProtocolExceptionHandler(hpe);
                }
#if !NETFX_CORE
                catch (Exception ex)
                {
                    HandleMainLoopException(new ShutdownEventArgs(ShutdownInitiator.Library,
                        Constants.InternalError,
                        "Unexpected Exception",
                        ex));
                }
#endif

                // If allowed for clean shutdown, run main loop until the
                // connection closes.
                if (shutdownCleanly)
                {
#pragma warning disable 0168
                    try
                    {
                        ClosingLoop();
                    }
#if NETFX_CORE
                    catch (Exception ex)
                    {
                        if (SocketError.GetStatus(ex.HResult) != SocketErrorStatus.Unknown)
                        {
                            // means that socket was closed when frame handler
                            // attempted to use it. Since we are shutting down,
                            // ignore it.
                        }
                        else
                        {
                            throw ex;
                        }
                    }
#else
                    catch (SocketException se)
                    {
                        // means that socket was closed when frame handler
                        // attempted to use it. Since we are shutting down,
                        // ignore it.
                    }
#endif
#pragma warning restore 0168
                }

                FinishClose();
            }
            finally
            {
                m_appContinuation.Set();
            }
        }

        public void MainLoopIteration()
        {
            InboundFrame frame = m_frameHandler.ReadFrame();

            NotifyHeartbeatListener();
            // We have received an actual frame.
            if (frame.IsHeartbeat())
            {
                // Ignore it: we've already just reset the heartbeat
                // latch.
                return;
            }

            if (frame.Channel == 0)
            {
                // In theory, we could get non-connection.close-ok
                // frames here while we're quiescing (m_closeReason !=
                // null). In practice, there's a limited number of
                // things the server can ask of us on channel 0 -
                // essentially, just connection.close. That, combined
                // with the restrictions on pipelining, mean that
                // we're OK here to handle channel 0 traffic in a
                // quiescing situation, even though technically we
                // should be ignoring everything except
                // connection.close-ok.
                m_session0.HandleFrame(frame);
            }
            else
            {
                // If we're still m_running, but have a m_closeReason,
                // then we must be quiescing, which means any inbound
                // frames for non-zero channels (and any inbound
                // commands on channel zero that aren't
                // Connection.CloseOk) must be discarded.
                if (m_closeReason == null)
                {
                    // No close reason, not quiescing the
                    // connection. Handle the frame. (Of course, the
                    // Session itself may be quiescing this particular
                    // channel, but that's none of our concern.)
                    ISession session = m_sessionManager.Lookup(frame.Channel);
                    if (session == null)
                    {
                        throw new ChannelErrorException(frame.Channel);
                    }
                    else
                    {
                        session.HandleFrame(frame);
                    }
                }
            }
        }

        public void NotifyHeartbeatListener()
        {
            if (m_heartbeat != 0)
            {
                m_heartbeatRead.Set();
            }
        }

        public void NotifyReceivedCloseOk()
        {
            TerminateMainloop();
            m_closed = true;
        }

        public void OnCallbackException(CallbackExceptionEventArgs args)
        {
            EventHandler<CallbackExceptionEventArgs> handler;
            lock (m_eventLock)
            {
                handler = m_callbackException;
            }
            if (handler != null)
            {
                foreach (EventHandler<CallbackExceptionEventArgs> h in handler.GetInvocationList())
                {
                    try
                    {
                        h(this, args);
                    }
                    catch
                    {
                        // Exception in
                        // Callback-exception-handler. That was the
                        // app's last chance. Swallow the exception.
                        // FIXME: proper logging
                    }
                }
            }
        }

        public void OnConnectionBlocked(ConnectionBlockedEventArgs args)
        {
            EventHandler<ConnectionBlockedEventArgs> handler;
            lock (m_eventLock)
            {
                handler = m_connectionBlocked;
            }
            if (handler != null)
            {
                foreach (EventHandler<ConnectionBlockedEventArgs> h in handler.GetInvocationList())
                {
                    try
                    {
                        h(this, args);
                    }
                    catch (Exception e)
                    {
                        OnCallbackException(CallbackExceptionEventArgs.Build(e,
                            new Dictionary<string, object>
                            {
                                {"context", "OnConnectionBlocked"}
                            }));
                    }
                }
            }
        }

        public void OnConnectionUnblocked()
        {
            EventHandler<EventArgs> handler;
            lock (m_eventLock)
            {
                handler = m_connectionUnblocked;
            }
            if (handler != null)
            {
                foreach (EventHandler<EventArgs> h in handler.GetInvocationList())
                {
                    try
                    {
                        h(this, EventArgs.Empty);
                    }
                    catch (Exception e)
                    {
                        OnCallbackException(CallbackExceptionEventArgs.Build(e,
                            new Dictionary<string, object>
                            {
                                {"context", "OnConnectionUnblocked"}
                            }));
                    }
                }
            }
        }

        ///<summary>Broadcasts notification of the final shutdown of the connection.</summary>
        public void OnShutdown()
        {
            EventHandler<ShutdownEventArgs> handler;
            ShutdownEventArgs reason;
            lock (m_eventLock)
            {
                handler = m_connectionShutdown;
                reason = m_closeReason;
                m_connectionShutdown = null;
            }
            if (handler != null)
            {
                foreach (EventHandler<ShutdownEventArgs> h in handler.GetInvocationList())
                {
                    try
                    {
                        h(this, reason);
                    }
                    catch (Exception e)
                    {
                        OnCallbackException(CallbackExceptionEventArgs.Build(e,
                            new Dictionary<string, object>
                            {
                                {"context", "OnShutdown"}
                            }));
                    }
                }
            }
        }

        public void Open(bool insist)
        {
            StartAndTune();
            m_model0.ConnectionOpen(m_factory.VirtualHost, String.Empty, false);
        }

        public void PrettyPrintShutdownReport()
        {
            if (ShutdownReport.Count == 0)
            {
#if NETFX_CORE
                System.Diagnostics.Debug.WriteLine(
#else
                Console.Error.WriteLine(
#endif
"No errors reported when closing connection {0}", this);
            }
            else
            {
#if NETFX_CORE
                System.Diagnostics.Debug.WriteLine(
#else
                Console.Error.WriteLine(
#endif
"Log of errors while closing connection {0}:", this);
                foreach (ShutdownReportEntry entry in ShutdownReport)
                {
#if NETFX_CORE
                    System.Diagnostics.Debug.WriteLine(
#else
                    Console.Error.WriteLine(
#endif
entry.ToString());
                }
            }
        }

        ///<summary>
        /// Sets the channel named in the SoftProtocolException into
        /// "quiescing mode", where we issue a channel.close and
        /// ignore everything except for subsequent channel.close
        /// messages and the channel.close-ok reply that should
        /// eventually arrive.
        ///</summary>
        ///<remarks>
        ///<para>
        /// Since a well-behaved peer will not wait indefinitely before
        /// issuing the close-ok, we don't bother with a timeout here;
        /// compare this to the case of a connection.close-ok, where a
        /// timeout is necessary.
        ///</para>
        ///<para>
        /// We need to send the close method and politely wait for a
        /// reply before marking the channel as available for reuse.
        ///</para>
        ///<para>
        /// As soon as SoftProtocolException is detected, we should stop
        /// servicing ordinary application work, and should concentrate
        /// on bringing down the channel as quickly and gracefully as
        /// possible. The way this is done, as per the close-protocol,
        /// is to signal closure up the stack *before* sending the
        /// channel.close, by invoking ISession.Close. Once the upper
        /// layers have been signalled, we are free to do what we need
        /// to do to clean up and shut down the channel.
        ///</para>
        ///</remarks>
        public void QuiesceChannel(SoftProtocolException pe)
        {
            // Construct the QuiescingSession that we'll use during
            // the quiesce process.

            ISession newSession = new QuiescingSession(this,
                pe.Channel,
                pe.ShutdownReason);

            // Here we detach the session from the connection. It's
            // still alive: it just won't receive any further frames
            // from the mainloop (once we return to the mainloop, of
            // course). Instead, those frames will be directed at the
            // new QuiescingSession.
            ISession oldSession = m_sessionManager.Swap(pe.Channel, newSession);

            // Now we have all the information we need, and the event
            // flow of the *lower* layers is set up properly for
            // shutdown. Signal channel closure *up* the stack, toward
            // the model and application.
            oldSession.Close(pe.ShutdownReason);

            // The upper layers have been signalled. Now we can tell
            // our peer. The peer will respond through the lower
            // layers - specifically, through the QuiescingSession we
            // installed above.
            newSession.Transmit(ChannelCloseWrapper(pe.ReplyCode, pe.Message));
        }

        public bool SetCloseReason(ShutdownEventArgs reason)
        {
            lock (m_eventLock)
            {
                if (m_closeReason == null)
                {
                    m_closeReason = reason;
                    return true;
                }
                else
                {
                    return false;
                }
            }
        }

        public void MaybeStartHeartbeatTimers()
        {
            if (Heartbeat != 0)
            {
                m_hasDisposedHeartBeatReadTimer = false;
                m_hasDisposedHeartBeatWriteTimer = false;
#if NETFX_CORE
                lock(_heartBeatWriteLock)
                {
                    _heartbeatWriteTimer = new Timer(HeartbeatWriteTimerCallback);
                    _heartbeatWriteTimer.Change(200, Timeout.Infinite);
                }

                lock (_heartBeatReadLock)
                {
                    _heartbeatReadTimer = new Timer(HeartbeatReadTimerCallback);

                    _heartbeatReadTimer.Change(300, Timeout.Infinite);
                }
#else
                lock (_heartBeatWriteLock)
                {
                    _heartbeatWriteTimer = new Timer(HeartbeatWriteTimerCallback, null, Timeout.Infinite, Timeout.Infinite);

                    _heartbeatWriteTimer.Change(200, Timeout.Infinite);
                }

                lock (_heartBeatReadLock)
                {
                    _heartbeatReadTimer = new Timer(HeartbeatReadTimerCallback, null, Timeout.Infinite, Timeout.Infinite);

                    _heartbeatReadTimer.Change(300, Timeout.Infinite);
                }
#endif
            }
        }

        public void StartMainLoop(bool useBackgroundThread)
        {
            var taskName = "AMQP Connection " + Endpoint;

#if NETFX_CORE
            Task.Factory.StartNew(this.MainLoop, TaskCreationOptions.LongRunning);
#else
            var mainLoopThread = new Thread(MainLoop);
            mainLoopThread.Name = taskName;
            mainLoopThread.IsBackground = useBackgroundThread;
            mainLoopThread.Start();
#endif
        }

        public void HeartbeatReadTimerCallback(object state)
        {
            lock (_heartBeatReadLock)
            {
                if (m_hasDisposedHeartBeatReadTimer)
                {
                    return;
                }

                bool shouldTerminate = false;

                try
                {
                    if (!m_closed)
                    {
                        if (!m_heartbeatRead.WaitOne(0))
                        {
                            m_missedHeartbeats++;
                        }
                        else
                        {
                            m_missedHeartbeats = 0;
                        }

                        // We check against 8 = 2 * 4 because we need to wait for at
                        // least two complete heartbeat setting intervals before
                        // complaining, and we've set the socket timeout to a quarter
                        // of the heartbeat setting in setHeartbeat above.
                        if (m_missedHeartbeats > 2 * 4)
                        {
                            String description = String.Format("Heartbeat missing with heartbeat == {0} seconds", m_heartbeat);
                            var eose = new EndOfStreamException(description);
                            ESLog.Error(description, eose);
                            m_shutdownReport.Add(new ShutdownReportEntry(description, eose));
                            HandleMainLoopException(
                                new ShutdownEventArgs(ShutdownInitiator.Library, 0, "End of stream", eose));
                            shouldTerminate = true;
                        }
                    }

                    if (shouldTerminate)
                    {
                        TerminateMainloop();
                        FinishClose();
                    }
                    else if (_heartbeatReadTimer != null)
                    {
                        _heartbeatReadTimer.Change(Heartbeat * 1000, Timeout.Infinite);
                    }
                }
                catch (ObjectDisposedException)
                {
                    // timer is already disposed,
                    // e.g. due to shutdown
                }
                catch (NullReferenceException)
                {
                    // timer has already been disposed from a different thread after null check
                    // this event should be rare
                }
            }
        }

        public void HeartbeatWriteTimerCallback(object state)
        {
            lock (_heartBeatWriteLock)
            {
                if (m_hasDisposedHeartBeatWriteTimer)
                {
                    return;
                }
            }

            try
            {
                if (!m_closed)
                {
                    WriteFrame(m_heartbeatFrame);
                }
            }
            catch (ObjectDisposedException)
            {
                // timer is already disposed,
                // e.g. due to shutdown
            }
            catch (Exception)
            {
                // ignore, let the read callback detect
                // peer unavailability. See rabbitmq/rabbitmq-dotnet-client#638 for details.
            }

            lock(_heartBeatWriteLock)
            {
                if(m_closed == false && _heartbeatWriteTimer != null)
                {
                    _heartbeatWriteTimer.Change((int)m_heartbeatTimeSpan.TotalMilliseconds, Timeout.Infinite);
                }
            }
        }

        void MaybeStopHeartbeatTimers()
        {
            lock (_heartBeatReadLock)
            {
                MaybeDisposeTimer(ref _heartbeatReadTimer);
                m_hasDisposedHeartBeatReadTimer = true;
            }

            lock (_heartBeatWriteLock)
            {
                MaybeDisposeTimer(ref _heartbeatWriteTimer);
                m_hasDisposedHeartBeatWriteTimer = true;
            }
        }

        private void MaybeDisposeTimer(ref Timer timer)
        {
            // capture the timer to reduce chance of a null ref exception
            var captured = timer;
            if (captured != null)
            {
                try
                {
                    captured.Change(Timeout.Infinite, Timeout.Infinite);
                    captured.Dispose();
                    timer = null;
                }
                catch (ObjectDisposedException)
                {
                    // we are shutting down, ignore
                }
                catch (NullReferenceException)
                {
                    // this should be very rare but could occur from a race condition
                }
            }
        }

        ///<remarks>
        /// May be called more than once. Should therefore be idempotent.
        ///</remarks>
        public void TerminateMainloop()
        {
            MaybeStopHeartbeatTimers();
            m_running = false;
        }

        public override string ToString()
        {
            return string.Format("Connection({0},{1})", m_id, Endpoint);
        }

        public void WriteFrame(OutboundFrame f)
        {
            m_frameHandler.WriteFrame(f);
        }

        public void WriteFrameSet(IList<OutboundFrame> f)
        {
            m_frameHandler.WriteFrameSet(f);
        }

        public void UpdateSecret(string newSecret, string reason)
        {
            m_model0.UpdateSecret(newSecret, reason);
        }

        ///<summary>API-side invocation of connection abort.</summary>
        public void Abort()
        {
            Abort(Timeout.Infinite);
        }

        ///<summary>API-side invocation of connection abort.</summary>
        public void Abort(ushort reasonCode, string reasonText)
        {
            Abort(reasonCode, reasonText, Timeout.Infinite);
        }

        ///<summary>API-side invocation of connection abort with timeout.</summary>
        public void Abort(int timeout)
        {
            Abort(Constants.ReplySuccess, "Connection close forced", timeout);
        }

        ///<summary>API-side invocation of connection abort with timeout.</summary>
        public void Abort(TimeSpan timeout)
        {
<<<<<<< HEAD
            Abort(Constants.ReplySuccess, "Connection close forced", timeout.TotalMilliseconds);
=======
            Abort(Constants.ReplySuccess, "Connection close forced", Convert.ToInt32(timeout.TotalMilliseconds));
>>>>>>> 4ba2dd57
        }

        ///<summary>API-side invocation of connection abort with timeout.</summary>
        public void Abort(ushort reasonCode, string reasonText, int timeout)
        {
            Abort(reasonCode, reasonText, ShutdownInitiator.Application, timeout);
        }

        ///<summary>API-side invocation of connection abort with timeout.</summary>
        public void Abort(ushort reasonCode, string reasonText, TimeSpan timeout)
        {
<<<<<<< HEAD
            Abort(reasonCode, reasonText, ShutdownInitiator.Application, timeout.TotalMilliseconds);
=======
            Abort(reasonCode, reasonText, ShutdownInitiator.Application, Convert.ToInt32(timeout.TotalMilliseconds));
>>>>>>> 4ba2dd57
        }

        ///<summary>API-side invocation of connection.close.</summary>
        public void Close()
        {
            Close(Constants.ReplySuccess, "Goodbye", Timeout.Infinite);
        }

        ///<summary>API-side invocation of connection.close.</summary>
        public void Close(ushort reasonCode, string reasonText)
        {
            Close(reasonCode, reasonText, Timeout.Infinite);
        }

        ///<summary>API-side invocation of connection.close with timeout.</summary>
        public void Close(int timeout)
        {
            Close(Constants.ReplySuccess, "Goodbye", timeout);
        }

        ///<summary>API-side invocation of connection.close with timeout.</summary>
        public void Close(ushort reasonCode, string reasonText, int timeout)
        {
            Close(new ShutdownEventArgs(ShutdownInitiator.Application, reasonCode, reasonText), false, timeout);
        }

        public IModel CreateModel()
        {
            EnsureIsOpen();
            ISession session = CreateSession();
            var model = (IFullModel)Protocol.CreateModel(session, this.ConsumerWorkService);
            model.ContinuationTimeout = m_factory.ContinuationTimeout;
            model._Private_ChannelOpen("");
            return model;
        }

        public void HandleConnectionBlocked(string reason)
        {
            var args = new ConnectionBlockedEventArgs(reason);
            OnConnectionBlocked(args);
        }

        public void HandleConnectionUnblocked()
        {
            OnConnectionUnblocked();
        }

        void IDisposable.Dispose()
        {
            Dispose(true);
        }

        private void Dispose(bool disposing)
        {
            if (disposing)
            {
                // dispose managed resources
                try
                {
                    MaybeStopHeartbeatTimers();
                    Abort();
                }
                catch (OperationInterruptedException)
                {
                    // ignored, see rabbitmq/rabbitmq-dotnet-client#133
                }
                finally
                {
                    m_callbackException = null;
                    m_recoverySucceeded = null;
                    m_connectionShutdown = null;
                    m_connectionUnblocked = null;
                }
            }

            // dispose unmanaged resources
        }

        Command ChannelCloseWrapper(ushort reasonCode, string reasonText)
        {
            Command request;
            ushort replyClassId;
            ushort replyMethodId;
            Protocol.CreateChannelClose(reasonCode,
                reasonText,
                out request,
                out replyClassId,
                out replyMethodId);
            return request;
        }

        void StartAndTune()
        {
            var connectionStartCell = new BlockingCell<ConnectionStartDetails>();
            m_model0.m_connectionStartCell = connectionStartCell;
            m_model0.HandshakeContinuationTimeout = m_factory.HandshakeContinuationTimeout;
            m_frameHandler.ReadTimeout = (int)m_factory.HandshakeContinuationTimeout.TotalMilliseconds;
            m_frameHandler.SendHeader();

            var connectionStart = connectionStartCell.WaitForValue();

            if (connectionStart == null)
            {
                throw new IOException("connection.start was never received, likely due to a network timeout");
            }

            ServerProperties = connectionStart.m_serverProperties;

            var serverVersion = new AmqpVersion(connectionStart.m_versionMajor,
                connectionStart.m_versionMinor);
            if (!serverVersion.Equals(Protocol.Version))
            {
                TerminateMainloop();
                FinishClose();
                throw new ProtocolVersionMismatchException(Protocol.MajorVersion,
                    Protocol.MinorVersion,
                    serverVersion.Major,
                    serverVersion.Minor);
            }

            m_clientProperties = new Dictionary<string, object>(m_factory.ClientProperties);
            m_clientProperties["capabilities"] = Protocol.Capabilities;
            m_clientProperties["connection_name"] = this.ClientProvidedName;

            // FIXME: parse out locales properly!
            ConnectionTuneDetails connectionTune = default(ConnectionTuneDetails);
            bool tuned = false;
            try
            {
                string mechanismsString = Encoding.UTF8.GetString(connectionStart.m_mechanisms, 0, connectionStart.m_mechanisms.Length);
                string[] mechanisms = mechanismsString.Split(' ');
                AuthMechanismFactory mechanismFactory = m_factory.AuthMechanismFactory(mechanisms);
                if (mechanismFactory == null)
                {
                    throw new IOException("No compatible authentication mechanism found - " +
                                          "server offered [" + mechanismsString + "]");
                }
                AuthMechanism mechanism = mechanismFactory.GetInstance();
                byte[] challenge = null;
                do
                {
                    byte[] response = mechanism.handleChallenge(challenge, m_factory);
                    ConnectionSecureOrTune res;
                    if (challenge == null)
                    {
                        res = m_model0.ConnectionStartOk(m_clientProperties,
                            mechanismFactory.Name,
                            response,
                            "en_US");
                    }
                    else
                    {
                        res = m_model0.ConnectionSecureOk(response);
                    }

                    if (res.m_challenge == null)
                    {
                        connectionTune = res.m_tuneDetails;
                        tuned = true;
                    }
                    else
                    {
                        challenge = res.m_challenge;
                    }
                }
                while (!tuned);
            }
            catch (OperationInterruptedException e)
            {
                if (e.ShutdownReason != null && e.ShutdownReason.ReplyCode == Constants.AccessRefused)
                {
                    throw new AuthenticationFailureException(e.ShutdownReason.ReplyText);
                }
                throw new PossibleAuthenticationFailureException(
                    "Possibly caused by authentication failure", e);
            }

            var channelMax = (ushort)NegotiatedMaxValue(m_factory.RequestedChannelMax,
                connectionTune.m_channelMax);
            m_sessionManager = new SessionManager(this, channelMax);

            uint frameMax = NegotiatedMaxValue(m_factory.RequestedFrameMax,
                connectionTune.m_frameMax);
            FrameMax = frameMax;

            var heartbeat = (ushort)NegotiatedMaxValue(m_factory.RequestedHeartbeat,
                connectionTune.m_heartbeat);
            Heartbeat = heartbeat;

            m_model0.ConnectionTuneOk(channelMax,
                frameMax,
                heartbeat);

            // now we can start heartbeat timers
            MaybeStartHeartbeatTimers();
        }

        private static uint NegotiatedMaxValue(uint clientValue, uint serverValue)
        {
            return (clientValue == 0 || serverValue == 0) ?
                Math.Max(clientValue, serverValue) :
                Math.Min(clientValue, serverValue);
        }
    }
}<|MERGE_RESOLUTION|>--- conflicted
+++ resolved
@@ -1247,11 +1247,7 @@
         ///<summary>API-side invocation of connection abort with timeout.</summary>
         public void Abort(TimeSpan timeout)
         {
-<<<<<<< HEAD
-            Abort(Constants.ReplySuccess, "Connection close forced", timeout.TotalMilliseconds);
-=======
             Abort(Constants.ReplySuccess, "Connection close forced", Convert.ToInt32(timeout.TotalMilliseconds));
->>>>>>> 4ba2dd57
         }
 
         ///<summary>API-side invocation of connection abort with timeout.</summary>
@@ -1263,11 +1259,7 @@
         ///<summary>API-side invocation of connection abort with timeout.</summary>
         public void Abort(ushort reasonCode, string reasonText, TimeSpan timeout)
         {
-<<<<<<< HEAD
-            Abort(reasonCode, reasonText, ShutdownInitiator.Application, timeout.TotalMilliseconds);
-=======
             Abort(reasonCode, reasonText, ShutdownInitiator.Application, Convert.ToInt32(timeout.TotalMilliseconds));
->>>>>>> 4ba2dd57
         }
 
         ///<summary>API-side invocation of connection.close.</summary>
