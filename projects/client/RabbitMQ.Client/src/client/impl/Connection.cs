--- conflicted
+++ resolved
@@ -952,7 +952,7 @@
 
         public void StartMainLoop(bool useBackgroundThread)
         {
-            _mainLoopTask = Task.Run((Action)MainLoop);
+            _mainLoopTask = Task.Run(MainLoop);
         }
 
         public async ValueTask HeartbeatReadTimerCallback()
@@ -1001,22 +1001,9 @@
                     }
                     else
                     {
-                        await Task.Delay(Heartbeat * 1000, _connectionCancellationToken.Token).ConfigureAwait(false);
-                    }
-                }
-<<<<<<< HEAD
-=======
-
-                if (shouldTerminate)
-                {
-                    TerminateMainloop();
-                    FinishClose();
-                }
-                else if (_heartbeatReadTimer != null)
-                {
-                    _heartbeatReadTimer.Change((int)Heartbeat.TotalMilliseconds, Timeout.Infinite);
-                }
->>>>>>> 1e073230
+                        await Task.Delay(Heartbeat, _connectionCancellationToken.Token).ConfigureAwait(false);
+                    }
+                }
             }
             catch (TaskCanceledException)
             {
