// This source code is dual-licensed under the Apache License, version
// 2.0, and the Mozilla Public License, version 1.1.
//
// The APL v2.0:
//
//---------------------------------------------------------------------------
//   Copyright (C) 2007-2014 GoPivotal, Inc.
//
//   Licensed under the Apache License, Version 2.0 (the "License");
//   you may not use this file except in compliance with the License.
//   You may obtain a copy of the License at
//
//       http://www.apache.org/licenses/LICENSE-2.0
//
//   Unless required by applicable law or agreed to in writing, software
//   distributed under the License is distributed on an "AS IS" BASIS,
//   WITHOUT WARRANTIES OR CONDITIONS OF ANY KIND, either express or implied.
//   See the License for the specific language governing permissions and
//   limitations under the License.
//---------------------------------------------------------------------------
//
// The MPL v1.1:
//
//---------------------------------------------------------------------------
//  The contents of this file are subject to the Mozilla Public License
//  Version 1.1 (the "License"); you may not use this file except in
//  compliance with the License. You may obtain a copy of the License
//  at http://www.mozilla.org/MPL/
//
//  Software distributed under the License is distributed on an "AS IS"
//  basis, WITHOUT WARRANTY OF ANY KIND, either express or implied. See
//  the License for the specific language governing rights and
//  limitations under the License.
//
//  The Original Code is RabbitMQ.
//
//  The Initial Developer of the Original Code is GoPivotal, Inc.
//  Copyright (c) 2007-2014 GoPivotal, Inc.  All rights reserved.
//---------------------------------------------------------------------------

using System;
using System.IO;
using System.Net.Sockets;
using System.Text;
using System.Threading;
using System.Collections.Generic;

using RabbitMQ.Client;
using RabbitMQ.Client.Events;
using RabbitMQ.Client.Exceptions;
using RabbitMQ.Util;

// We use spec version 0-9 for common constants such as frame types,
// error codes, and the frame end byte, since they don't vary *within
// the versions we support*. Obviously we may need to revisit this if
// that ever changes.
using CommonFraming = RabbitMQ.Client.Framing.v0_9_1;
using RabbitMQ.Client.Framing.Impl.v0_9_1;

namespace RabbitMQ.Client.Impl
{
    public abstract class ConnectionBase : IConnection
    {
        ///<summary>Heartbeat frame for transmission. Reusable across connections.</summary>
        public readonly Frame m_heartbeatFrame = new Frame(CommonFraming.Constants.FrameHeartbeat,
                                                         0,
                                                         new byte[0]);

        ///<summary>Timeout used while waiting for AMQP handshaking to
        ///complete (milliseconds)</summary>
        public static int HandshakeTimeout = 10000;

        public ConnectionFactory m_factory;
        public IFrameHandler m_frameHandler;
        public uint m_frameMax = 0;
        public ushort m_heartbeat = 0;
        public IDictionary<string, object> m_clientProperties;
        public IDictionary<string, object> m_serverProperties;
        public AmqpTcpEndpoint[] m_knownHosts = null;

        public MainSession m_session0;
        public ModelBase m_model0;

        public SessionManager m_sessionManager;

        public volatile bool m_running = true;

        public readonly object m_eventLock = new object();
        public ConnectionShutdownEventHandler m_connectionShutdown;

        public volatile ShutdownEventArgs m_closeReason = null;
        public CallbackExceptionEventHandler m_callbackException;

        public ConnectionBlockedEventHandler m_connectionBlocked;
        public ConnectionUnblockedEventHandler m_connectionUnblocked;

        public ManualResetEvent m_appContinuation = new ManualResetEvent(false);
        public AutoResetEvent m_heartbeatRead = new AutoResetEvent(false);
        public AutoResetEvent m_heartbeatWrite = new AutoResetEvent(false);
        public volatile bool m_closed = false;

        public Guid m_id = Guid.NewGuid();

        public int m_missedHeartbeats = 0;

        public IList<ShutdownReportEntry> m_shutdownReport = new SynchronizedList<ShutdownReportEntry>(new List<ShutdownReportEntry>());

        public ConnectionBase(ConnectionFactory factory,
                              bool insist,
                              IFrameHandler frameHandler)
        {
            m_factory = factory;
            m_frameHandler = frameHandler;

            m_sessionManager = new SessionManager(this, 0);
            m_session0 = new MainSession(this);
            m_session0.Handler = new MainSession.SessionCloseDelegate(NotifyReceivedCloseOk);
            m_model0 = (ModelBase)Protocol.CreateModel(m_session0);

            StartMainLoop();
            Open(insist);
            StartHeartbeatLoops();
            AppDomain.CurrentDomain.DomainUnload += HandleDomainUnload;
        }

        public event ConnectionShutdownEventHandler ConnectionShutdown
        {
            add
            {
                bool ok = false;
                lock (m_eventLock)
                {
                    if (m_closeReason == null)
                    {
                        m_connectionShutdown += value;
                        ok = true;
                    }
                }
                if (!ok)
                {
                    value(this, m_closeReason);
                }
            }
            remove
            {
                lock (m_eventLock)
                {
                    m_connectionShutdown -= value;
                }
            }
        }

        public event ConnectionBlockedEventHandler ConnectionBlocked
        {
            add
            {
                lock (m_eventLock)
                {
                    m_connectionBlocked += value;
                }
            }
            remove
            {
                lock (m_eventLock)
                {
                    m_connectionBlocked -= value;
                }
            }
        }

        public event ConnectionUnblockedEventHandler ConnectionUnblocked
        {
            add
            {
                lock (m_eventLock)
                {
                    m_connectionUnblocked += value;
                }
            }
            remove
            {
                lock (m_eventLock)
                {
                    m_connectionUnblocked -= value;
                }
            }
        }

        public event CallbackExceptionEventHandler CallbackException
        {
            add
            {
                lock (m_eventLock)
                {
                    m_callbackException += value;
                }
            }
            remove
            {
                lock (m_eventLock)
                {
                    m_callbackException -= value;
                }
            }
        }

        public AmqpTcpEndpoint Endpoint
        {
            get
            {
                return m_frameHandler.Endpoint;
            }
        }

        ///<summary>Explicit implementation of IConnection.Protocol.</summary>
        IProtocol IConnection.Protocol
        {
            get
            {
                return Endpoint.Protocol;
            }
        }

        ///<summary>Another overload of a Protocol property, useful
        ///for exposing a tighter type.</summary>
        public ProtocolBase Protocol
        {
            get
            {
                return (ProtocolBase)Endpoint.Protocol;
            }
        }

        public void WriteFrame(Frame f)
        {
            m_frameHandler.WriteFrame(f);
            m_heartbeatWrite.Set();
        }

        public ushort ChannelMax
        {
            get
            {
                return m_sessionManager.ChannelMax;
            }
        }

        public uint FrameMax
        {
            get
            {
                return m_frameMax;
            }
            set
            {
                m_frameMax = value;
            }
        }

        public ushort Heartbeat
        {
            get
            {
                return m_heartbeat;
            }
            set
            {
                m_heartbeat = value;
                // Socket read timeout is twice the hearbeat
                // because when we hit the timeout socket is
                // in unusable state
                m_frameHandler.Timeout = value * 2 * 1000;
            }
        }

        public IDictionary<string, object> ClientProperties
        {
            get
            {
                return m_clientProperties;
            }
            set
            {
                m_clientProperties = value;
            }
        }

        public IDictionary<string, object> ServerProperties
        {
            get
            {
                return m_serverProperties;
            }
            set
            {
                m_serverProperties = value;
            }
        }

        public AmqpTcpEndpoint[] KnownHosts
        {
            get { return m_knownHosts; }
            set { m_knownHosts = value; }
        }

        public ShutdownEventArgs CloseReason
        {
            get
            {
                return m_closeReason;
            }
        }

        public bool IsOpen
        {
            get
            {
                return CloseReason == null;
            }
        }

        public bool AutoClose
        {
            get
            {
                return m_sessionManager.AutoClose;
            }
            set
            {
                m_sessionManager.AutoClose = value;
            }
        }

        public IModel CreateModel()
        {
            ISession session = CreateSession();
            IFullModel model = (IFullModel)Protocol.CreateModel(session);
            model._Private_ChannelOpen("");
            return model;
        }

        public ISession CreateSession()
        {
            return m_sessionManager.Create();
        }

        public ISession CreateSession(int channelNumber)
        {
            return m_sessionManager.Create(channelNumber);
        }

        public bool SetCloseReason(ShutdownEventArgs reason)
        {
            lock (m_eventLock)
            {
                if (m_closeReason == null)
                {
                    m_closeReason = reason;
                    return true;
                }
                else
                {
                    return false;
                }
            }
        }

        public IList<ShutdownReportEntry> ShutdownReport
        {
            get
            {
                return m_shutdownReport;
            }
        }

        void IDisposable.Dispose()
        {
            Abort();
            if (ShutdownReport.Count > 0)
            {
                foreach (ShutdownReportEntry entry in ShutdownReport)
                {
                    if (entry.Exception != null)
                        throw entry.Exception;
                }
                throw new OperationInterruptedException(null);
            }
        }

        ///<summary>API-side invocation of connection.close.</summary>
        public void Close()
        {
            Close(CommonFraming.Constants.ReplySuccess, "Goodbye", Timeout.Infinite);
        }

        ///<summary>API-side invocation of connection.close.</summary>
        public void Close(ushort reasonCode, string reasonText)
        {
            Close(reasonCode, reasonText, Timeout.Infinite);
        }

        ///<summary>API-side invocation of connection.close with timeout.</summary>
        public void Close(int timeout)
        {
            Close(CommonFraming.Constants.ReplySuccess, "Goodbye", timeout);
        }

        ///<summary>API-side invocation of connection.close with timeout.</summary>
        public void Close(ushort reasonCode, string reasonText, int timeout)
        {
            Close(new ShutdownEventArgs(ShutdownInitiator.Application, reasonCode, reasonText), false, timeout);
        }

        public void Close(ShutdownEventArgs reason)
        {
            Close(reason, false, Timeout.Infinite);
        }

        ///<summary>API-side invocation of connection abort.</summary>
        public void Abort()
        {
            Abort(Timeout.Infinite);
        }

        ///<summary>API-side invocation of connection abort.</summary>
        public void Abort(ushort reasonCode, string reasonText)
        {
            Abort(reasonCode, reasonText, Timeout.Infinite);
        }

        ///<summary>API-side invocation of connection abort with timeout.</summary>
        public void Abort(int timeout)
        {
            Abort(CommonFraming.Constants.ReplySuccess, "Connection close forced", timeout);
        }

        ///<summary>API-side invocation of connection abort with timeout.</summary>
        public void Abort(ushort reasonCode, string reasonText, int timeout)
        {
            Abort(reasonCode, reasonText, ShutdownInitiator.Application, timeout);
        }

        public void Abort(ushort reasonCode, string reasonText,
                          ShutdownInitiator initiator, int timeout)
        {
            Close( new ShutdownEventArgs(initiator, reasonCode, reasonText),
                  true, timeout);
        }

        ///<summary>Try to close connection in a graceful way</summary>
        ///<remarks>
        ///<para>
        ///Shutdown reason contains code and text assigned when closing the connection,
        ///as well as the information about what initiated the close
        ///</para>
        ///<para>
        ///Abort flag, if true, signals to close the ongoing connection immediately
        ///and do not report any errors if it was already closed.
        ///</para>
        ///<para>
        ///Timeout determines how much time internal close operations should be given
        ///to complete. Negative or Timeout.Infinite value mean infinity.
        ///</para>
        ///</remarks>
        public void Close(ShutdownEventArgs reason, bool abort, int timeout)
        {
            if (!SetCloseReason(reason))
            {
               if (!abort)
                    throw new AlreadyClosedException(m_closeReason);
            }
            else
            {
                OnShutdown();
                m_session0.SetSessionClosing(false);

                try
                {
                    // Try to send connection.close
                    // Wait for CloseOk in the MainLoop
                    m_session0.Transmit(ConnectionCloseWrapper(reason.ReplyCode,
                                                              reason.ReplyText));
                }
                catch (AlreadyClosedException ace)
                {
                    if (!abort)
                        throw ace;
                }
                #pragma warning disable 0168
                catch (NotSupportedException nse)
                {
                    // buffered stream had unread data in it and Flush()
                    // was called, ignore to not confuse the user
                }
                #pragma warning restore 0168
                catch (IOException ioe)
                {
                    if (m_model0.CloseReason == null)
                    {
                        if (!abort)
                            throw ioe;
                        else
                            LogCloseError("Couldn't close connection cleanly. "
                                          + "Socket closed unexpectedly", ioe);
                    }
                }
                finally
                {
                    TerminateMainloop();
                }
            }
            if (!m_appContinuation.WaitOne(BlockingCell.validatedTimeout(timeout),true))
                m_frameHandler.Close();
        }

        public delegate void ConnectionCloseDelegate(ushort replyCode,
                                                     string replyText,
                                                     ushort classId,
                                                     ushort methodId);

        public void InternalClose(ShutdownEventArgs reason)
        {
            if (!SetCloseReason(reason))
            {
                if (m_closed)
                    throw new AlreadyClosedException(m_closeReason);
                // We are quiescing, but still allow for server-close
            }

            OnShutdown();
            m_session0.SetSessionClosing(true);
            TerminateMainloop();
        }

        ///<remarks>
        /// May be called more than once. Should therefore be idempotent.
        ///</remarks>
        public void TerminateMainloop()
        {
            m_running = false;
        }

        public void StartMainLoop()
        {
            Thread mainLoopThread = new Thread(new ThreadStart(MainLoop));
            mainLoopThread.Name = "AMQP Connection " + Endpoint.ToString();
            mainLoopThread.Start();
        }

        public void StartHeartbeatLoops()
        {
            if (Heartbeat != 0) {
                StartHeartbeatLoop(new ThreadStart(HeartbeatReadLoop), "Inbound");
                StartHeartbeatLoop(new ThreadStart(HeartbeatWriteLoop), "Outbound");
            }
        }

        public void StartHeartbeatLoop(ThreadStart loop, string name)
        {
            Thread heartbeatLoop = new Thread(loop);
            heartbeatLoop.Name = "AMQP Heartbeat " + name + " for Connection " + Endpoint.ToString();
            heartbeatLoop.Start();
        }

        public void HeartbeatWriteLoop()
        {
            try
            {
                while (!m_closed)
                {
                    if (!m_heartbeatWrite.WaitOne(Heartbeat * 1000, false))
                    {
                        WriteFrame(m_heartbeatFrame);
                    }
                }
            } catch (Exception e) {
                HandleMainLoopException(new ShutdownEventArgs(
                                                ShutdownInitiator.Library,
                                                0,
                                                "End of stream",
                                                e));
            }

            TerminateMainloop();
            FinishClose();
        }

        public void HeartbeatReadLoop()
        {
            while (!m_closed)
            {
                if (!m_heartbeatRead.WaitOne(Heartbeat * 1000, false))
                    m_missedHeartbeats++;
                else
                    m_missedHeartbeats = 0;

                // Has to miss two full heartbeats to force socket close
                if (m_missedHeartbeats > 1)
                {
                    String description = "Heartbeat missing with heartbeat == " +
                                          m_heartbeat + " seconds";
                    EndOfStreamException eose = new EndOfStreamException(description);
                    m_shutdownReport.Add(new ShutdownReportEntry(description, eose));
                    HandleMainLoopException(new ShutdownEventArgs(
                                                          ShutdownInitiator.Library,
                                                          0,
                                                          "End of stream",
                                                          eose));
                    break;
                }
            }

            TerminateMainloop();
            FinishClose();
        }

        public void NotifyHeartbeatThread()
        {
            if (m_heartbeat == 0) {
                // Heartbeating not enabled for this connection.
                return;
            }
            m_heartbeatRead.Set();
        }

        public void MainLoop()
        {
            try
            {
                bool shutdownCleanly = false;
                try
                {
                    while (m_running)
                    {
                        try {
                            MainLoopIteration();
                        } catch (SoftProtocolException spe) {
                            QuiesceChannel(spe);
                        }
                    }
                    shutdownCleanly = true;
                }
                catch (EndOfStreamException eose)
                {
                    // Possible heartbeat exception
                    HandleMainLoopException(new ShutdownEventArgs(
                                                              ShutdownInitiator.Library,
                                                              0,
                                                              "End of stream",
                                                              eose));
                }
                catch (HardProtocolException hpe)
                {
                    shutdownCleanly = HardProtocolExceptionHandler(hpe);
                }
                catch (SocketException se)
                {
                    // Possibly due to handshake timeout
                    HandleMainLoopException(new ShutdownEventArgs(ShutdownInitiator.Library,
                                                              0,
                                                              "Socket exception",
                                                              se));
                }
                catch (Exception ex)
                {
                    HandleMainLoopException(new ShutdownEventArgs(ShutdownInitiator.Library,
                                                              CommonFraming.Constants.InternalError,
                                                              "Unexpected Exception",
                                                              ex));
                }

                // If allowed for clean shutdown, run main loop until the
                // connection closes.
                if (shutdownCleanly)
                {
                    try
                    {
                        ClosingLoop();
                    #pragma warning disable 0168
                    } catch (SocketException se)
                    {
                        // means that socket was closed when frame handler
                        // attempted to use it. Since we are shutting down,
                        // ignore it.
                    }
                    #pragma warning restore 0168
                }

                FinishClose();
            }
            finally
            {
                m_appContinuation.Set();
            }
        }

        public void MainLoopIteration()
        {
            Frame frame = m_frameHandler.ReadFrame();

            NotifyHeartbeatThread();
            // We have received an actual frame.
            if (frame.Type == CommonFraming.Constants.FrameHeartbeat) {
                // Ignore it: we've already just reset the heartbeat
                // counter.
                return;
            }

            if (frame.Channel == 0) {
                // In theory, we could get non-connection.close-ok
                // frames here while we're quiescing (m_closeReason !=
                // null). In practice, there's a limited number of
                // things the server can ask of us on channel 0 -
                // essentially, just connection.close. That, combined
                // with the restrictions on pipelining, mean that
                // we're OK here to handle channel 0 traffic in a
                // quiescing situation, even though technically we
                // should be ignoring everything except
                // connection.close-ok.
                m_session0.HandleFrame(frame);
            } else {
                // If we're still m_running, but have a m_closeReason,
                // then we must be quiescing, which means any inbound
                // frames for non-zero channels (and any inbound
                // commands on channel zero that aren't
                // Connection.CloseOk) must be discarded.
                if (m_closeReason == null)
                {
                    // No close reason, not quiescing the
                    // connection. Handle the frame. (Of course, the
                    // Session itself may be quiescing this particular
                    // channel, but that's none of our concern.)
                    ISession session = m_sessionManager.Lookup(frame.Channel);
                    if (session == null) {
                        throw new ChannelErrorException(frame.Channel);
                    } else {
                        session.HandleFrame(frame);
                    }
                }
            }
        }

        // Only call at the end of the Mainloop or HeartbeatLoop
        public void FinishClose()
        {
            // Notify hearbeat loops that they can leave
            m_closed = true;
            m_heartbeatRead.Set();
            m_heartbeatWrite.Set();

            m_frameHandler.Close();
            m_model0.SetCloseReason(m_closeReason);
            m_model0.FinishClose();
        }

        /// <remarks>
        /// We need to close the socket, otherwise attempting to unload the domain
        /// could cause a CannotUnloadAppDomainException
        /// </remarks>
        public void HandleDomainUnload(object sender, EventArgs ea)
        {
            Abort(CommonFraming.Constants.InternalError, "Domain Unload");
        }

        public bool HardProtocolExceptionHandler(HardProtocolException hpe)
        {
            if (SetCloseReason(hpe.ShutdownReason))
            {
                OnShutdown();
                m_session0.SetSessionClosing(false);
                try
                {
                    m_session0.Transmit(ConnectionCloseWrapper(
                                           hpe.ShutdownReason.ReplyCode,
                                           hpe.ShutdownReason.ReplyText));
                    return true;
                } catch (IOException ioe) {
                    LogCloseError("Broker closed socket unexpectedly", ioe);
                }

            } else
                LogCloseError("Hard Protocol Exception occured "
                              + "while closing the connection", hpe);

            return false;
        }

        ///<remarks>
        /// Loop only used while quiescing. Use only to cleanly close connection
        ///</remarks>
        public void ClosingLoop()
        {
            try
            {
                m_frameHandler.Timeout = 0;
                // Wait for response/socket closure or timeout
                while (!m_closed)
                {
                    MainLoopIteration();
                }
            }
            catch (ObjectDisposedException ode)
            {
                if (!m_closed)
                    LogCloseError("Connection didn't close cleanly", ode);
            }
            catch (EndOfStreamException eose)
            {
                if (m_model0.CloseReason == null)
                    LogCloseError("Connection didn't close cleanly. "
                                  + "Socket closed unexpectedly", eose);
            }
            catch (IOException ioe)
            {
                LogCloseError("Connection didn't close cleanly. "
                              + "Socket closed unexpectedly", ioe);
            }
            catch (Exception e)
            {
                LogCloseError("Unexpected exception while closing: ", e);
            }
        }

        public void NotifyReceivedCloseOk()
        {
            TerminateMainloop();
            m_closed = true;
        }

        ///<summary>
        /// Sets the channel named in the SoftProtocolException into
        /// "quiescing mode", where we issue a channel.close and
        /// ignore everything except for subsequent channel.close
        /// messages and the channel.close-ok reply that should
        /// eventually arrive.
        ///</summary>
        ///<remarks>
        ///<para>
        /// Since a well-behaved peer will not wait indefinitely before
        /// issuing the close-ok, we don't bother with a timeout here;
        /// compare this to the case of a connection.close-ok, where a
        /// timeout is necessary.
        ///</para>
        ///<para>
        /// We need to send the close method and politely wait for a
        /// reply before marking the channel as available for reuse.
        ///</para>
        ///<para>
        /// As soon as SoftProtocolException is detected, we should stop
        /// servicing ordinary application work, and should concentrate
        /// on bringing down the channel as quickly and gracefully as
        /// possible. The way this is done, as per the close-protocol,
        /// is to signal closure up the stack *before* sending the
        /// channel.close, by invoking ISession.Close. Once the upper
        /// layers have been signalled, we are free to do what we need
        /// to do to clean up and shut down the channel.
        ///</para>
        ///</remarks>
        public void QuiesceChannel(SoftProtocolException pe) {
            // Construct the QuiescingSession that we'll use during
            // the quiesce process.

            ISession newSession = new QuiescingSession(this,
                                                       pe.Channel,
                                                       pe.ShutdownReason);

            // Here we detach the session from the connection. It's
            // still alive: it just won't receive any further frames
            // from the mainloop (once we return to the mainloop, of
            // course). Instead, those frames will be directed at the
            // new QuiescingSession.
            ISession oldSession = m_sessionManager.Swap(pe.Channel, newSession);

            // Now we have all the information we need, and the event
            // flow of the *lower* layers is set up properly for
            // shutdown. Signal channel closure *up* the stack, toward
            // the model and application.
            oldSession.Close(pe.ShutdownReason);

            // The upper layers have been signalled. Now we can tell
            // our peer. The peer will respond through the lower
            // layers - specifically, through the QuiescingSession we
            // installed above.
            newSession.Transmit(ChannelCloseWrapper(pe.ReplyCode, pe.Message));
        }

        public void HandleMainLoopException(ShutdownEventArgs reason) {
            if (!SetCloseReason(reason))
            {
                LogCloseError("Unexpected Main Loop Exception while closing: "
                               + reason.ToString(), null);
                return;
            }

            OnShutdown();
            LogCloseError("Unexpected connection closure: " + reason.ToString(), null);
        }

        public void LogCloseError(String error, Exception ex)
        {
            m_shutdownReport.Add(new ShutdownReportEntry(error, ex));
        }

        public void PrettyPrintShutdownReport()
        {
            if (ShutdownReport.Count == 0)
            {
                Console.Error.WriteLine("No errors reported when closing connection {0}", this);
            } else {
                Console.Error.WriteLine("Log of errors while closing connection {0}:", this);
                foreach(ShutdownReportEntry entry in ShutdownReport)
                {
                    Console.Error.WriteLine(entry.ToString());
                }
            }
        }

        public void HandleConnectionBlocked(string reason)
        {
            ConnectionBlockedEventArgs args = new ConnectionBlockedEventArgs(reason);
            OnConnectionBlocked(args);
        }

        public void OnConnectionBlocked(ConnectionBlockedEventArgs args)
        {
            ConnectionBlockedEventHandler handler;
            lock (m_eventLock)
            {
                handler = m_connectionBlocked;
            }
            if (handler != null)
            {
                foreach (ConnectionBlockedEventHandler h in handler.GetInvocationList()) {
                    try {
                        h(this, args);
                    } catch (Exception e) {
                        CallbackExceptionEventArgs cee_args = new CallbackExceptionEventArgs(e);
                        cee_args.Detail["context"] = "OnConnectionBlocked";
                        OnCallbackException(cee_args);
                    }
                }
            }
        }


        public void HandleConnectionUnblocked()
        {
            OnConnectionUnblocked();
        }

        public void OnConnectionUnblocked()
        {
              ConnectionUnblockedEventHandler handler;
              lock (m_eventLock)
              {
                  handler = m_connectionUnblocked;
              }
              if (handler != null)
              {
                  foreach (ConnectionUnblockedEventHandler h in handler.GetInvocationList()) {
                      try {
                          h(this);
                      } catch (Exception e) {
                          CallbackExceptionEventArgs args = new CallbackExceptionEventArgs(e);
                          args.Detail["context"] = "OnConnectionUnblocked";
                          OnCallbackException(args);
                      }
                  }
              }
        }

        ///<summary>Broadcasts notification of the final shutdown of the connection.</summary>
        public void OnShutdown()
        {
            ConnectionShutdownEventHandler handler;
            ShutdownEventArgs reason;
            lock (m_eventLock)
            {
                handler = m_connectionShutdown;
                reason = m_closeReason;
                m_connectionShutdown = null;
            }
            if (handler != null)
            {
                foreach (ConnectionShutdownEventHandler h in handler.GetInvocationList()) {
                    try {
                        h(this, reason);
                    } catch (Exception e) {
                        CallbackExceptionEventArgs args = new CallbackExceptionEventArgs(e);
                        args.Detail["context"] = "OnShutdown";
                        OnCallbackException(args);
                    }
                }
            }
            AppDomain.CurrentDomain.DomainUnload -= HandleDomainUnload;
        }

        public void OnCallbackException(CallbackExceptionEventArgs args)
        {
            CallbackExceptionEventHandler handler;
            lock (m_eventLock) {
                handler = m_callbackException;
            }
            if (handler != null) {
                foreach (CallbackExceptionEventHandler h in handler.GetInvocationList()) {
                    try {
                        h(this, args);
                    } catch {
                        // Exception in
                        // Callback-exception-handler. That was the
                        // app's last chance. Swallow the exception.
                        // FIXME: proper logging
                    }
                }
            }
        }

        public static IDictionary<string, object> DefaultClientProperties()
        {
            System.Reflection.Assembly assembly =
                    System.Reflection.Assembly.GetAssembly(typeof(ConnectionBase));
            string version = assembly.GetName().Version.ToString();
            //TODO: Get the rest of this data from the Assembly Attributes
            IDictionary<string, object> table = new Dictionary<string, object>();
            table["product"] = Encoding.UTF8.GetBytes("RabbitMQ");
            table["version"] = Encoding.UTF8.GetBytes(version);
            table["platform"] = Encoding.UTF8.GetBytes(".NET");
            table["copyright"] = Encoding.UTF8.GetBytes("Copyright (C) 2007-2014 GoPivotal, Inc.");
            table["information"] = Encoding.UTF8.GetBytes("Licensed under the MPL.  " +
                                                          "See http://www.rabbitmq.com/");
            return table;
        }

        public Command ConnectionCloseWrapper(ushort reasonCode, string reasonText)
        {
            Command request;
            int replyClassId, replyMethodId;
            Protocol.CreateConnectionClose(reasonCode,
                                           reasonText,
                                           out request,
                                           out replyClassId,
                                           out replyMethodId);
            return request;
        }

        protected Command ChannelCloseWrapper(ushort reasonCode, string reasonText)
        {
            Command request;
            int replyClassId, replyMethodId;
            Protocol.CreateChannelClose(reasonCode,
                                        reasonText,
                                        out request,
                                        out replyClassId,
                                        out replyMethodId);
            return request;
        }

        private static uint NegotiatedMaxValue(uint clientValue, uint serverValue)
        {
            return (clientValue == 0 || serverValue == 0) ?
                Math.Max(clientValue, serverValue) :
                Math.Min(clientValue, serverValue);
        }

        protected void StartAndTune()
        {
            BlockingCell connectionStartCell = new BlockingCell();
            m_model0.m_connectionStartCell = connectionStartCell;
            m_frameHandler.Timeout = HandshakeTimeout;
            m_frameHandler.SendHeader();

            ConnectionStartDetails connectionStart = (ConnectionStartDetails)
                connectionStartCell.Value;

            if (connectionStart == null){
                throw new IOException("connection.start was never received, likely due to a network timeout");
            }

            ServerProperties = connectionStart.m_serverProperties;

            AmqpVersion serverVersion = new AmqpVersion(connectionStart.m_versionMajor,
                                                        connectionStart.m_versionMinor);
            if (!serverVersion.Equals(Protocol.Version))
            {
                TerminateMainloop();
                FinishClose();
                throw new ProtocolVersionMismatchException(Protocol.MajorVersion,
                                                           Protocol.MinorVersion,
                                                           serverVersion.Major,
                                                           serverVersion.Minor);
            }

            m_clientProperties = new Dictionary<string, object>(m_factory.ClientProperties);
            m_clientProperties["capabilities"] = Protocol.Capabilities;

            // FIXME: parse out locales properly!
            ConnectionTuneDetails connectionTune = default(ConnectionTuneDetails);
            bool tuned = false;
            try
            {
                string mechanismsString = Encoding.UTF8.GetString(connectionStart.m_mechanisms);
                string[] mechanisms = mechanismsString.Split(' ');
                AuthMechanismFactory mechanismFactory = m_factory.AuthMechanismFactory(mechanisms);
                if (mechanismFactory == null) {
                    throw new IOException("No compatible authentication mechanism found - " +
                                          "server offered [" + mechanismsString + "]");
                }
                AuthMechanism mechanism = mechanismFactory.GetInstance();
                byte[] challenge = null;
                do {
                    byte[] response = mechanism.handleChallenge(challenge, m_factory);
                    ConnectionSecureOrTune res;
                    if (challenge == null) {
                        res = m_model0.ConnectionStartOk(m_clientProperties,
                                                         mechanismFactory.Name,
                                                         response,
                                                         "en_US");
                    }
                    else {
                        res = m_model0.ConnectionSecureOk(response);
                    }

                    if (res.m_challenge == null) {
                        connectionTune = res.m_tuneDetails;
                        tuned = true;
                    } else {
                        challenge = res.m_challenge;
                    }
                } while (!tuned);
            }
            catch (OperationInterruptedException e)
            {
                if (e.ShutdownReason != null && e.ShutdownReason.ReplyCode == CommonFraming.Constants.AccessRefused)
                {
                    throw new AuthenticationFailureException(e.ShutdownReason.ReplyText);
                }
                throw new PossibleAuthenticationFailureException(
                    "Possibly caused by authentication failure", e);
            }

            ushort channelMax = (ushort) NegotiatedMaxValue(m_factory.RequestedChannelMax,
                                                            connectionTune.m_channelMax);
            m_sessionManager = new SessionManager(this, channelMax);

            uint frameMax = NegotiatedMaxValue(m_factory.RequestedFrameMax,
                                               connectionTune.m_frameMax);
            FrameMax = frameMax;

            ushort heartbeat = (ushort) NegotiatedMaxValue(m_factory.RequestedHeartbeat,
                                                           connectionTune.m_heartbeat);
            Heartbeat = heartbeat;

            m_model0.ConnectionTuneOk(channelMax,
                                      frameMax,
                                      heartbeat);
        }

        public virtual void Open(bool insist)
        {
            StartAndTune();
            string knownHosts = m_model0.ConnectionOpen(m_factory.VirtualHost,
                                                        "", // FIXME: make configurable?
                                                        insist);
<<<<<<< HEAD
            KnownHosts = AmqpTcpEndpoint.ParseMultiple(knownHosts);
=======
            KnownHosts = AmqpTcpEndpoint.ParseMultiple((IProtocol)Protocol, knownHosts);
>>>>>>> 1c52f902
        }

        public override string ToString()
        {
            return string.Format("Connection({0},{1})", m_id, Endpoint);
        }
    }
}<|MERGE_RESOLUTION|>--- conflicted
+++ resolved
@@ -1161,11 +1161,7 @@
             string knownHosts = m_model0.ConnectionOpen(m_factory.VirtualHost,
                                                         "", // FIXME: make configurable?
                                                         insist);
-<<<<<<< HEAD
             KnownHosts = AmqpTcpEndpoint.ParseMultiple(knownHosts);
-=======
-            KnownHosts = AmqpTcpEndpoint.ParseMultiple((IProtocol)Protocol, knownHosts);
->>>>>>> 1c52f902
         }
 
         public override string ToString()
