--- conflicted
+++ resolved
@@ -55,14 +55,6 @@
             Body = body;
         }
 
-<<<<<<< HEAD
-        public byte[] TakeoverMethod()
-        {
-            return _rentedMethodBytes;
-        }
-
-        public byte[] TakeoverBody()
-=======
         public ReadOnlySpan<byte> MethodSpan
         {
             get
@@ -80,7 +72,6 @@
         }
 
         public ReadOnlySpan<byte> BodySpan
->>>>>>> b79c261a
         {
             get
             {
