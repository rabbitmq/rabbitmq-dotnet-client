--- conflicted
+++ resolved
@@ -1438,7 +1438,6 @@
                     throw new AlreadyClosedException(CloseReason);
                 }
 
-<<<<<<< HEAD
                 if (m_unconfirmedSet.Count == 0)
                 {
                     bool aux = m_onlyAcksReceived;
@@ -1484,29 +1483,6 @@
                 try
                 {
                     await _outstandingSemaphore.WaitAsync(timeout).ConfigureAwait(false);
-=======
-                    if (m_unconfirmedSet.Count == 0)
-                    {
-                        bool aux = m_onlyAcksReceived;
-                        m_onlyAcksReceived = true;
-                        timedOut = false;
-                        return aux;
-                    }
-                    if (isWaitInfinite)
-                    {
-                        Monitor.Wait(m_unconfirmedSet.SyncRoot);
-                    }
-                    else
-                    {
-                        TimeSpan elapsed = stopwatch.Elapsed;
-                        if (elapsed > timeout || !Monitor.Wait(
-                            m_unconfirmedSet.SyncRoot, timeout - elapsed))
-                        {
-                            timedOut = true;
-                            return m_onlyAcksReceived;
-                        }
-                    }
->>>>>>> 1e073230
                 }
                 catch (OperationCanceledException)
                 {
