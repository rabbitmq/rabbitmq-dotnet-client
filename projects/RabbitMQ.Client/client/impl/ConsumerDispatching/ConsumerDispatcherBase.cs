<<<<<<< HEAD
﻿using System;
using System.Buffers;
using System.Collections.Generic;
=======
﻿using System.Collections.Concurrent;
using System.Collections.Generic;
using System.Linq;
>>>>>>> 7bea841e
using System.Runtime.CompilerServices;
using System.Text;
using System.Threading.Tasks;
using RabbitMQ.Util;

namespace RabbitMQ.Client.ConsumerDispatching
{
#nullable enable
    internal abstract class ConsumerDispatcherBase
    {
<<<<<<< HEAD
        private static readonly FallbackConsumer fallbackConsumer = new FallbackConsumer();
        private readonly Dictionary<ReadOnlyMemory<byte>, (IBasicConsumer consumer, string consumerTag)> _consumers;
=======
        private static readonly FallbackConsumer s_fallbackConsumer = new FallbackConsumer();
        private readonly ConcurrentDictionary<string, IBasicConsumer> _consumers = new ConcurrentDictionary<string, IBasicConsumer>();
>>>>>>> 7bea841e

        public IBasicConsumer? DefaultConsumer { get; set; }

        protected ConsumerDispatcherBase()
        {
            _consumers = new Dictionary<ReadOnlyMemory<byte>, (IBasicConsumer, string)>(MemoryOfByteEqualityComparer.Instance);
        }

        protected void AddConsumer(IBasicConsumer consumer, string tag)
        {
<<<<<<< HEAD
            lock (_consumers)
            {
                byte[] tagBytes = Encoding.UTF8.GetBytes(tag);
                _consumers[tagBytes] = (consumer, tag);
            }
=======
            _consumers[tag] = consumer;
>>>>>>> 7bea841e
        }

        protected (IBasicConsumer consumer, string consumerTag) GetConsumerOrDefault(ReadOnlyMemory<byte> tag)
        {
<<<<<<< HEAD
            lock (_consumers)
            {
                if (_consumers.TryGetValue(tag, out (IBasicConsumer consumer, string consumerTag) consumerPair))
                {
                    return consumerPair;
                }

#if NET6_0_OR_GREATER
                string consumerTag = Encoding.UTF8.GetString(tag.Span);
#else
                string consumerTag;
                unsafe
                {
                    fixed (byte* bytes = tag.Span)
                    {
                        consumerTag = Encoding.UTF8.GetString(bytes, tag.Length);
                    }
                }
#endif

                return (GetDefaultOrFallbackConsumer(), consumerTag);
            }
=======
            return _consumers.TryGetValue(tag, out IBasicConsumer? consumer) ? consumer : GetDefaultOrFallbackConsumer();
>>>>>>> 7bea841e
        }

        public IBasicConsumer GetAndRemoveConsumer(string tag)
        {
<<<<<<< HEAD
            lock (_consumers)
            {
                ArrayPool<byte> pool = ArrayPool<byte>.Shared;
                byte[]? buf = null;
                try
                {
                    buf = pool.Rent(Encoding.UTF8.GetMaxByteCount(tag.Length));
#if NET6_0_OR_GREATER
                    int count = Encoding.UTF8.GetBytes(tag, buf);
#else
                    int count = Encoding.UTF8.GetBytes(tag, 0, tag.Length, buf, 0);
#endif
                    Memory<byte> memory = buf.AsMemory(0, count);
                    IBasicConsumer result = _consumers.Remove(memory,
                        out (IBasicConsumer consumer, string consumerTag) consumerPair) ?
                            consumerPair.consumer : GetDefaultOrFallbackConsumer();
                    return result;
                }
                finally
                {
                    if (buf != null)
                    {
                        pool.Return(buf);
                    }
                }
            }
=======
            return _consumers.Remove(tag, out IBasicConsumer? consumer) ? consumer : GetDefaultOrFallbackConsumer();
>>>>>>> 7bea841e
        }

        public void Shutdown(ShutdownEventArgs reason)
        {
            DoShutdownConsumers(reason);
            InternalShutdown();
        }

        public Task ShutdownAsync(ShutdownEventArgs reason)
        {
            DoShutdownConsumers(reason);
            return InternalShutdownAsync();
        }

        private void DoShutdownConsumers(ShutdownEventArgs reason)
        {
            foreach (KeyValuePair<string, IBasicConsumer> pair in _consumers.ToArray())
            {
<<<<<<< HEAD
                foreach (KeyValuePair<ReadOnlyMemory<byte>, (IBasicConsumer consumer, string consumerTag)> pair in _consumers)
                {
                    ShutdownConsumer(pair.Value.consumer, reason);
                }
                _consumers.Clear();
=======
                ShutdownConsumer(pair.Value, reason);
>>>>>>> 7bea841e
            }
            _consumers.Clear();
        }

        protected abstract void ShutdownConsumer(IBasicConsumer consumer, ShutdownEventArgs reason);

        protected abstract void InternalShutdown();

        protected abstract Task InternalShutdownAsync();

        // Do not inline as it's not the default case on a hot path
        [MethodImpl(MethodImplOptions.NoInlining)]
        private IBasicConsumer GetDefaultOrFallbackConsumer()
        {
            return DefaultConsumer ?? s_fallbackConsumer;
        }
    }
}<|MERGE_RESOLUTION|>--- conflicted
+++ resolved
@@ -1,12 +1,7 @@
-<<<<<<< HEAD
 ﻿using System;
 using System.Buffers;
+using System.Collections.Concurrent;
 using System.Collections.Generic;
-=======
-﻿using System.Collections.Concurrent;
-using System.Collections.Generic;
-using System.Linq;
->>>>>>> 7bea841e
 using System.Runtime.CompilerServices;
 using System.Text;
 using System.Threading.Tasks;
@@ -17,96 +12,71 @@
 #nullable enable
     internal abstract class ConsumerDispatcherBase
     {
-<<<<<<< HEAD
-        private static readonly FallbackConsumer fallbackConsumer = new FallbackConsumer();
-        private readonly Dictionary<ReadOnlyMemory<byte>, (IBasicConsumer consumer, string consumerTag)> _consumers;
-=======
         private static readonly FallbackConsumer s_fallbackConsumer = new FallbackConsumer();
-        private readonly ConcurrentDictionary<string, IBasicConsumer> _consumers = new ConcurrentDictionary<string, IBasicConsumer>();
->>>>>>> 7bea841e
+        private readonly ConcurrentDictionary<ReadOnlyMemory<byte>, (IBasicConsumer, string)> _consumers;
 
         public IBasicConsumer? DefaultConsumer { get; set; }
 
         protected ConsumerDispatcherBase()
         {
-            _consumers = new Dictionary<ReadOnlyMemory<byte>, (IBasicConsumer, string)>(MemoryOfByteEqualityComparer.Instance);
+            var comparer = new ReadOnlyMemoryOfByteEqualityComparer();
+            _consumers = new ConcurrentDictionary<ReadOnlyMemory<byte>, (IBasicConsumer, string)>(comparer);
         }
 
         protected void AddConsumer(IBasicConsumer consumer, string tag)
         {
-<<<<<<< HEAD
-            lock (_consumers)
-            {
-                byte[] tagBytes = Encoding.UTF8.GetBytes(tag);
-                _consumers[tagBytes] = (consumer, tag);
-            }
-=======
-            _consumers[tag] = consumer;
->>>>>>> 7bea841e
+            byte[] tagBytes = Encoding.UTF8.GetBytes(tag);
+            _consumers[tagBytes] = (consumer, tag);
         }
 
         protected (IBasicConsumer consumer, string consumerTag) GetConsumerOrDefault(ReadOnlyMemory<byte> tag)
         {
-<<<<<<< HEAD
-            lock (_consumers)
+            if (_consumers.TryGetValue(tag, out (IBasicConsumer consumer, string consumerTag) consumerPair))
             {
-                if (_consumers.TryGetValue(tag, out (IBasicConsumer consumer, string consumerTag) consumerPair))
-                {
-                    return consumerPair;
-                }
+                return consumerPair;
+            }
 
 #if NET6_0_OR_GREATER
-                string consumerTag = Encoding.UTF8.GetString(tag.Span);
+            string consumerTag = Encoding.UTF8.GetString(tag.Span);
 #else
-                string consumerTag;
-                unsafe
+            string consumerTag;
+            unsafe
+            {
+                fixed (byte* bytes = tag.Span)
                 {
-                    fixed (byte* bytes = tag.Span)
-                    {
-                        consumerTag = Encoding.UTF8.GetString(bytes, tag.Length);
-                    }
+                    consumerTag = Encoding.UTF8.GetString(bytes, tag.Length);
                 }
+            }
 #endif
 
-                return (GetDefaultOrFallbackConsumer(), consumerTag);
-            }
-=======
-            return _consumers.TryGetValue(tag, out IBasicConsumer? consumer) ? consumer : GetDefaultOrFallbackConsumer();
->>>>>>> 7bea841e
+            return (GetDefaultOrFallbackConsumer(), consumerTag);
         }
 
         public IBasicConsumer GetAndRemoveConsumer(string tag)
         {
-<<<<<<< HEAD
-            lock (_consumers)
+            ArrayPool<byte> pool = ArrayPool<byte>.Shared;
+            byte[]? buf = null;
+            try
             {
-                ArrayPool<byte> pool = ArrayPool<byte>.Shared;
-                byte[]? buf = null;
-                try
+                buf = pool.Rent(Encoding.UTF8.GetMaxByteCount(tag.Length));
+#if NET6_0_OR_GREATER
+                int count = Encoding.UTF8.GetBytes(tag, buf);
+#else
+                int count = Encoding.UTF8.GetBytes(tag, 0, tag.Length, buf, 0);
+#endif
+                Memory<byte> memory = buf.AsMemory(0, count);
+                IBasicConsumer result = _consumers.Remove(memory,
+                    out (IBasicConsumer consumer, string consumerTag) consumerPair) ?
+                        consumerPair.consumer : GetDefaultOrFallbackConsumer();
+                return result;
+            }
+            finally
+            {
+                if (buf != null)
                 {
-                    buf = pool.Rent(Encoding.UTF8.GetMaxByteCount(tag.Length));
-#if NET6_0_OR_GREATER
-                    int count = Encoding.UTF8.GetBytes(tag, buf);
-#else
-                    int count = Encoding.UTF8.GetBytes(tag, 0, tag.Length, buf, 0);
-#endif
-                    Memory<byte> memory = buf.AsMemory(0, count);
-                    IBasicConsumer result = _consumers.Remove(memory,
-                        out (IBasicConsumer consumer, string consumerTag) consumerPair) ?
-                            consumerPair.consumer : GetDefaultOrFallbackConsumer();
-                    return result;
-                }
-                finally
-                {
-                    if (buf != null)
-                    {
-                        pool.Return(buf);
-                    }
+                    pool.Return(buf);
                 }
             }
-=======
-            return _consumers.Remove(tag, out IBasicConsumer? consumer) ? consumer : GetDefaultOrFallbackConsumer();
->>>>>>> 7bea841e
         }
 
         public void Shutdown(ShutdownEventArgs reason)
@@ -123,17 +93,9 @@
 
         private void DoShutdownConsumers(ShutdownEventArgs reason)
         {
-            foreach (KeyValuePair<string, IBasicConsumer> pair in _consumers.ToArray())
+            foreach (KeyValuePair<ReadOnlyMemory<byte>, (IBasicConsumer consumer, string consumerTag)> pair in _consumers.ToArray())
             {
-<<<<<<< HEAD
-                foreach (KeyValuePair<ReadOnlyMemory<byte>, (IBasicConsumer consumer, string consumerTag)> pair in _consumers)
-                {
-                    ShutdownConsumer(pair.Value.consumer, reason);
-                }
-                _consumers.Clear();
-=======
-                ShutdownConsumer(pair.Value, reason);
->>>>>>> 7bea841e
+                ShutdownConsumer(pair.Value.consumer, reason);
             }
             _consumers.Clear();
         }
