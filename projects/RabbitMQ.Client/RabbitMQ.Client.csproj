<Project Sdk="Microsoft.NET.Sdk">

  <PropertyGroup>
    <TargetFrameworks>net6.0</TargetFrameworks>
    <NoWarn>$(NoWarn);CS1591</NoWarn>
    <TreatWarningsAsErrors>true</TreatWarningsAsErrors>
    <AssemblyTitle>RabbitMQ Client Library for .NET</AssemblyTitle>
    <Authors>VMware</Authors>
    <Company>VMware, Inc. or its affiliates.</Company>
    <Copyright>Copyright © 2007-2020 VMware, Inc. or its affiliates.</Copyright>
    <Description>The RabbitMQ .NET client is the official client library for C# (and, implicitly, other .NET languages)</Description>
    <EmbedUntrackedSources>true</EmbedUntrackedSources>
    <GenerateDocumentationFile>true</GenerateDocumentationFile>
    <PackageIcon>icon.png</PackageIcon>
    <PackageLicenseExpression>Apache-2.0 OR MPL-2.0</PackageLicenseExpression>
    <PackageProjectUrl>https://www.rabbitmq.com/dotnet.html</PackageProjectUrl>
    <PackageTags>rabbitmq, amqp</PackageTags>
    <Product>RabbitMQ</Product>
    <PublishRepositoryUrl>true</PublishRepositoryUrl>
    <RepositoryUrl>https://github.com/rabbitmq/rabbitmq-dotnet-client.git</RepositoryUrl>
    <IncludeSymbols>true</IncludeSymbols>
    <SymbolPackageFormat>snupkg</SymbolPackageFormat>
    <AssemblyOriginatorKeyFile>../rabbit.snk</AssemblyOriginatorKeyFile>
    <SignAssembly>true</SignAssembly>
    <MinVerTagPrefix>v</MinVerTagPrefix>
    <MinVerVerbosity>minimal</MinVerVerbosity>
    <GeneratePackageOnBuild>true</GeneratePackageOnBuild>
    <PackageOutputPath>..\..\packages</PackageOutputPath>
    <AllowUnsafeBlocks>true</AllowUnsafeBlocks>
    <LangVersion>latest</LangVersion>
    <ReleaseVersion>8.0</ReleaseVersion>
  </PropertyGroup>

  <PropertyGroup Condition="'$(CONCOURSE_CI_BUILD)' == 'true'">
    <ContinuousIntegrationBuild>true</ContinuousIntegrationBuild>
    <Deterministic>true</Deterministic>
  </PropertyGroup>

  <Target Name="SetVersionFromConcourseData" AfterTargets="MinVer" Condition="'$(CONCOURSE_PULL_REQUEST_NUMBER)' != ''">
    <PropertyGroup>
      <PackageVersion>$(MinVerMajor).$(MinVerMinor).$(MinVerPatch)-$(MinVerPreRelease)-pr.$(CONCOURSE_PULL_REQUEST_NUMBER)</PackageVersion>
      <PackageVersion Condition="'$(MinVerBuildMetadata)' != ''">$(PackageVersion)+$(MinVerBuildMetadata)</PackageVersion>
      <Version>$(PackageVersion)</Version>
    </PropertyGroup>
    <Message Importance="normal" Text="SetVersionFromConcourseData: PackageVersion=$(PackageVersion) Version=$(Version)" />
  </Target>

  <ItemGroup>
    <None Remove="icon.png" />
    <Content Include="icon.png" PackagePath="" />
    <AssemblyAttribute Include="System.Runtime.CompilerServices.InternalsVisibleTo">
      <_Parameter1>Unit, PublicKey=00240000048000009400000006020000002400005253413100040000010001008d20ec856aeeb8c3153a77faa2d80e6e43b5db93224a20cc7ae384f65f142e89730e2ff0fcc5d578bbe96fa98a7196c77329efdee4579b3814c0789e5a39b51df6edd75b602a33ceabdfcf19a3feb832f31d8254168cd7ba5700dfbca301fbf8db614ba41ba18474de0a5f4c2d51c995bc3636c641c8cbe76f45717bfcb943b5</_Parameter1>
    </AssemblyAttribute>
    <AssemblyAttribute Include="System.Runtime.CompilerServices.InternalsVisibleTo">
      <_Parameter1>Benchmarks, PublicKey=00240000048000009400000006020000002400005253413100040000010001008d20ec856aeeb8c3153a77faa2d80e6e43b5db93224a20cc7ae384f65f142e89730e2ff0fcc5d578bbe96fa98a7196c77329efdee4579b3814c0789e5a39b51df6edd75b602a33ceabdfcf19a3feb832f31d8254168cd7ba5700dfbca301fbf8db614ba41ba18474de0a5f4c2d51c995bc3636c641c8cbe76f45717bfcb943b5</_Parameter1>
    </AssemblyAttribute>
  </ItemGroup>

  <ItemGroup>
<<<<<<< HEAD
    <PackageReference Include="Microsoft.NETFramework.ReferenceAssemblies" Version="1.0.0" PrivateAssets="All" />
    <PackageReference Include="Microsoft.SourceLink.GitHub" Version="1.0.0" PrivateAssets="All" />
    <PackageReference Include="MinVer" Version="2.4.0" PrivateAssets="All" />
    <PackageReference Include="Pipelines.Sockets.Unofficial" Version="2.2.2" />
    <PackageReference Include="System.Threading.Channels" Version="5.0.0" />
    <PackageReference Include="Microsoft.CodeAnalysis.NetAnalyzers" Version="5.0.3" PrivateAssets="All" />
  </ItemGroup>

  <ItemGroup Condition="'$(TargetFrameworkIdentifier)' != '.NETCoreApp'">
    <PackageReference Include="System.Memory" Version="4.5.4" />
=======
    <PackageReference Include="Microsoft.NETFramework.ReferenceAssemblies" Version="1.0.2" PrivateAssets="All" />
    <PackageReference Include="Microsoft.SourceLink.GitHub" Version="1.1.1" PrivateAssets="All" />
    <PackageReference Include="MinVer" Version="3.1.0" PrivateAssets="All" />
    <PackageReference Include="System.Threading.Channels" Version="6.0.0" />
    <PackageReference Include="Microsoft.CodeAnalysis.NetAnalyzers" Version="6.0.0" PrivateAssets="All" />
>>>>>>> dc80d6ab
  </ItemGroup>

</Project><|MERGE_RESOLUTION|>--- conflicted
+++ resolved
@@ -57,24 +57,12 @@
   </ItemGroup>
 
   <ItemGroup>
-<<<<<<< HEAD
-    <PackageReference Include="Microsoft.NETFramework.ReferenceAssemblies" Version="1.0.0" PrivateAssets="All" />
-    <PackageReference Include="Microsoft.SourceLink.GitHub" Version="1.0.0" PrivateAssets="All" />
-    <PackageReference Include="MinVer" Version="2.4.0" PrivateAssets="All" />
     <PackageReference Include="Pipelines.Sockets.Unofficial" Version="2.2.2" />
-    <PackageReference Include="System.Threading.Channels" Version="5.0.0" />
-    <PackageReference Include="Microsoft.CodeAnalysis.NetAnalyzers" Version="5.0.3" PrivateAssets="All" />
-  </ItemGroup>
-
-  <ItemGroup Condition="'$(TargetFrameworkIdentifier)' != '.NETCoreApp'">
-    <PackageReference Include="System.Memory" Version="4.5.4" />
-=======
     <PackageReference Include="Microsoft.NETFramework.ReferenceAssemblies" Version="1.0.2" PrivateAssets="All" />
     <PackageReference Include="Microsoft.SourceLink.GitHub" Version="1.1.1" PrivateAssets="All" />
     <PackageReference Include="MinVer" Version="3.1.0" PrivateAssets="All" />
     <PackageReference Include="System.Threading.Channels" Version="6.0.0" />
     <PackageReference Include="Microsoft.CodeAnalysis.NetAnalyzers" Version="6.0.0" PrivateAssets="All" />
->>>>>>> dc80d6ab
   </ItemGroup>
 
 </Project>