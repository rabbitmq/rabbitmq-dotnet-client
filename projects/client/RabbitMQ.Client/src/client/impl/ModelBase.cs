// This source code is dual-licensed under the Apache License, version
// 2.0, and the Mozilla Public License, version 1.1.
//
// The APL v2.0:
//
//---------------------------------------------------------------------------
//   Copyright (C) 2007-2014 GoPivotal, Inc.
//
//   Licensed under the Apache License, Version 2.0 (the "License");
//   you may not use this file except in compliance with the License.
//   You may obtain a copy of the License at
//
//       http://www.apache.org/licenses/LICENSE-2.0
//
//   Unless required by applicable law or agreed to in writing, software
//   distributed under the License is distributed on an "AS IS" BASIS,
//   WITHOUT WARRANTIES OR CONDITIONS OF ANY KIND, either express or implied.
//   See the License for the specific language governing permissions and
//   limitations under the License.
//---------------------------------------------------------------------------
//
// The MPL v1.1:
//
//---------------------------------------------------------------------------
//  The contents of this file are subject to the Mozilla Public License
//  Version 1.1 (the "License"); you may not use this file except in
//  compliance with the License. You may obtain a copy of the License
//  at http://www.mozilla.org/MPL/
//
//  Software distributed under the License is distributed on an "AS IS"
//  basis, WITHOUT WARRANTY OF ANY KIND, either express or implied. See
//  the License for the specific language governing rights and
//  limitations under the License.
//
//  The Original Code is RabbitMQ.
//
//  The Initial Developer of the Original Code is GoPivotal, Inc.
//  Copyright (c) 2007-2014 GoPivotal, Inc.  All rights reserved.
//---------------------------------------------------------------------------

using System;
using System.IO;
using System.Collections.Generic;
using System.Diagnostics;
using System.Threading;

using RabbitMQ.Client;
using RabbitMQ.Client.Events;
using RabbitMQ.Client.Exceptions;
using RabbitMQ.Util;

// We use spec version 0-9 for common constants such as frame types
// and the frame end byte, since they don't vary *within the versions
// we support*. Obviously we may need to revisit this if that ever
// changes.
using CommonFraming = RabbitMQ.Client.Framing.v0_9_1;

namespace RabbitMQ.Client.Impl
{
    public abstract class ModelBase : IFullModel
    {
        private readonly object m_shutdownLock = new object();
        private ModelShutdownEventHandler m_modelShutdown;
        public ShutdownEventArgs m_closeReason = null;

        private readonly object m_eventLock = new object();
        private BasicReturnEventHandler m_basicReturn;
        private BasicAckEventHandler m_basicAck;
        private BasicNackEventHandler m_basicNack;
        private CallbackExceptionEventHandler m_callbackException;
        private FlowControlEventHandler m_flowControl;
        private BasicRecoverOkEventHandler m_basicRecoverOk;
        private IBasicConsumer m_defaultConsumer;

        public ManualResetEvent m_flowControlBlock = new ManualResetEvent(true);
        private readonly object m_flowSendLock = new object();

        private ulong m_nextPubSeqNo = 0;
        private SynchronizedCollection<ulong> m_unconfirmedSet =
            new SynchronizedCollection<ulong>();
        private bool m_onlyAcksReceived = true;

        public event ModelShutdownEventHandler ModelShutdown
        {
            add
            {
                bool ok = false;
                lock (m_shutdownLock)
                {
                    if (m_closeReason == null)
                    {
                        m_modelShutdown += value;
                        ok = true;
                    }
                }
                if (!ok)
                {
                    value(this, m_closeReason);
                }
            }
            remove
            {
                lock (m_shutdownLock)
                {
                    m_modelShutdown -= value;
                }
            }
        }

        public event BasicReturnEventHandler BasicReturn
        {
            add
            {
                lock (m_eventLock)
                {
                    m_basicReturn += value;
                }
            }
            remove
            {
                lock (m_eventLock)
                {
                    m_basicReturn -= value;
                }
            }
        }

        public event BasicAckEventHandler BasicAcks
        {
            add
            {
                lock (m_eventLock)
                {
                    m_basicAck += value;
                }
            }
            remove
            {
                lock (m_eventLock)
                {
                    m_basicAck -= value;
                }
            }
        }

        public event BasicNackEventHandler BasicNacks
        {
            add
            {
                lock (m_eventLock)
                {
                    m_basicNack += value;
                }
            }
            remove
            {
                lock (m_eventLock)
                {
                    m_basicNack -= value;
                }
            }
        }

        public event CallbackExceptionEventHandler CallbackException
        {
            add
            {
                lock (m_eventLock)
                {
                    m_callbackException += value;
                }
            }
            remove
            {
                lock (m_eventLock)
                {
                    m_callbackException -= value;
                }
            }
        }

        public event FlowControlEventHandler FlowControl
        {
            add
            {
                lock (m_eventLock)
                {
                    m_flowControl += value;
                }
            }
            remove
            {
                lock (m_eventLock)
                {
                    m_flowControl -= value;
                }
            }
        }

        public event BasicRecoverOkEventHandler BasicRecoverOk
        {
            add
            {
                lock (m_eventLock)
                {
                    m_basicRecoverOk += value;
                }
            }
            remove
            {
                lock (m_eventLock)
                {
                    m_basicRecoverOk -= value;
                }
            }
        }

        public IBasicConsumer DefaultConsumer
        {
            get
            {
                return m_defaultConsumer;
            }
            set
            {
                m_defaultConsumer = value;
            }
        }

        public ISession m_session;

        public RpcContinuationQueue m_continuationQueue = new RpcContinuationQueue();

        ///<summary>Only used to kick-start a connection open
        ///sequence. See <see cref="ConnectionBase.Open"/> </summary>
        public BlockingCell m_connectionStartCell = null;

        public readonly IDictionary<string, IBasicConsumer> m_consumers = new Dictionary<string, IBasicConsumer>();

        public ModelBase(ISession session)
        {
            m_session = session;
            m_session.CommandReceived = new CommandHandler(HandleCommand);
            m_session.SessionShutdown += new SessionShutdownEventHandler(OnSessionShutdown);
        }

        public void HandleCommand(ISession session, Command cmd)
        {
            if (DispatchAsynchronous(cmd))
            {
                // Was asynchronous. Already processed. No need to process further.
            }
            else
            {
                m_continuationQueue.Next().HandleCommand(cmd);
            }
        }

        public void OnSessionShutdown(ISession session, ShutdownEventArgs reason)
        {
            SetCloseReason(reason);
            OnModelShutdown(reason);
        }

        public bool SetCloseReason(ShutdownEventArgs reason)
        {
            lock (m_shutdownLock)
            {
                if (m_closeReason == null)
                {
                    m_closeReason = reason;
                    return true;
                }
                else
                {
                    return false;
                }
            }
        }

        ///<summary>Broadcasts notification of the final shutdown of the model.</summary>
        ///<remarks>
        ///<para>
        ///Do not call anywhere other than at the end of OnSessionShutdown.
        ///</para>
        ///<para>
        ///Must not be called when m_closeReason == null, because
        ///otherwise there's a window when a new continuation could be
        ///being enqueued at the same time as we're broadcasting the
        ///shutdown event. See the definition of Enqueue() above.
        ///</para>
        ///</remarks>
        public virtual void OnModelShutdown(ShutdownEventArgs reason)
        {
            //Console.WriteLine("Model shutdown "+((Session)m_session).ChannelNumber+": "+reason);
            m_continuationQueue.HandleModelShutdown(reason);
            ModelShutdownEventHandler handler;
            lock (m_shutdownLock)
            {
                handler = m_modelShutdown;
                m_modelShutdown = null;
            }
            if (handler != null)
            {
                foreach (ModelShutdownEventHandler h in handler.GetInvocationList()) {
                    try {
                        h(this, reason);
                    } catch (Exception e) {
                        CallbackExceptionEventArgs args = new CallbackExceptionEventArgs(e);
                        args.Detail["context"] = "OnModelShutdown";
                        OnCallbackException(args);
                    }
                }
            }
            lock (m_unconfirmedSet.SyncRoot)
                Monitor.Pulse(m_unconfirmedSet.SyncRoot);
            m_flowControlBlock.Set();
        }

        public virtual void OnBasicReturn(BasicReturnEventArgs args)
        {
            BasicReturnEventHandler handler;
            lock (m_eventLock)
            {
                handler = m_basicReturn;
            }
            if (handler != null)
            {
                foreach (BasicReturnEventHandler h in handler.GetInvocationList()) {
                    try {
                        h(this, args);
                    } catch (Exception e) {
                        CallbackExceptionEventArgs exnArgs = new CallbackExceptionEventArgs(e);
                        exnArgs.Detail["context"] = "OnBasicReturn";
                        OnCallbackException(exnArgs);
                    }
                }
            }
        }

        public virtual void OnBasicAck(BasicAckEventArgs args)
        {
            BasicAckEventHandler handler;
            lock (m_eventLock)
            {
                handler = m_basicAck;
            }
            if (handler != null)
            {
                foreach (BasicAckEventHandler h in handler.GetInvocationList()) {
                    try {
                        h(this, args);
                    } catch (Exception e) {
                        CallbackExceptionEventArgs exnArgs = new CallbackExceptionEventArgs(e);
                        exnArgs.Detail["context"] = "OnBasicAck";
                        OnCallbackException(exnArgs);
                    }
                }
            }

            handleAckNack(args.DeliveryTag, args.Multiple, false);
        }

        public virtual void OnBasicNack(BasicNackEventArgs args)
        {
            BasicNackEventHandler handler;
            lock (m_eventLock)
            {
                handler = m_basicNack;
            }
            if (handler != null)
            {
                foreach (BasicNackEventHandler h in handler.GetInvocationList()) {
                    try {
                        h(this, args);
                    } catch (Exception e) {
                        CallbackExceptionEventArgs exnArgs = new CallbackExceptionEventArgs(e);
                        exnArgs.Detail["context"] = "OnBasicNack";
                        OnCallbackException(exnArgs);
                    }
                }
            }

            handleAckNack(args.DeliveryTag, args.Multiple, true);
        }

        protected virtual void handleAckNack(ulong deliveryTag, bool multiple, bool isNack)
        {
            lock(m_unconfirmedSet.SyncRoot)
            {
                if (multiple) {
		    for (ulong i = (ulong)m_unconfirmedSet[0]; i <= deliveryTag; i++) {
		        // removes potential duplicates
		        while(m_unconfirmedSet.Remove(i))
			  {}
                    }
                } else {
                    while(m_unconfirmedSet.Remove(deliveryTag))
		        {}
                }
                m_onlyAcksReceived = m_onlyAcksReceived && !isNack;
                if (m_unconfirmedSet.Count == 0)
                    Monitor.Pulse(m_unconfirmedSet.SyncRoot);
            }
        }

        public virtual void OnCallbackException(CallbackExceptionEventArgs args)
        {
            CallbackExceptionEventHandler handler;
            lock (m_eventLock) {
                handler = m_callbackException;
            }
            if (handler != null) {
                foreach (CallbackExceptionEventHandler h in handler.GetInvocationList()) {
                    try {
                        h(this, args);
                    } catch {
                        // Exception in
                        // Callback-exception-handler. That was the
                        // app's last chance. Swallow the exception.
                        // FIXME: proper logging
                    }
                }
            }
        }

        public virtual void OnFlowControl(FlowControlEventArgs args)
        {
            FlowControlEventHandler handler;
            lock (m_eventLock)
            {
                handler = m_flowControl;
            }
            if (handler != null)
            {
                foreach (FlowControlEventHandler h in handler.GetInvocationList())
                {
                    try
                    {
                        h(this, args);
                    }
                    catch (Exception e)
                    {
                        CallbackExceptionEventArgs exnArgs = new CallbackExceptionEventArgs(e);
                        exnArgs.Detail["context"] = "OnFlowControl";
                        OnCallbackException(exnArgs);
                    }
                }
            }
        }

        public virtual void OnBasicRecoverOk(EventArgs args)
        {
            BasicRecoverOkEventHandler handler;
            lock (m_eventLock)
            {
                handler = m_basicRecoverOk;
            }
            if (handler != null)
            {
                foreach (BasicRecoverOkEventHandler h in handler.GetInvocationList())
                {
                    try
                    {
                        h(this, args);
                    }
                    catch (Exception e)
                    {
                        CallbackExceptionEventArgs exnArgs = new CallbackExceptionEventArgs(e);
                        exnArgs.Detail["context"] = "OnBasicRecoverOk";
                        OnCallbackException(exnArgs);
                    }
                }
            }
        }

        public void Enqueue(IRpcContinuation k)
        {
            bool ok = false;
            lock (m_shutdownLock)
            {
                if (m_closeReason == null)
                {
                    m_continuationQueue.Enqueue(k);
                    ok = true;
                }
            }
            if (!ok)
            {
                k.HandleModelShutdown(m_closeReason);
            }
        }

        public void TransmitAndEnqueue(Command cmd, IRpcContinuation k)
        {
            Enqueue(k);
            m_session.Transmit(cmd);
        }

        public ShutdownEventArgs CloseReason
        {
            get
            {
                return m_closeReason;
            }
        }

        public bool IsOpen
        {
            get
            {
                return CloseReason == null;
            }
        }

        public bool IsClosed
        {
            get
            {
                return !IsOpen;
            }
        }


        public ulong NextPublishSeqNo
        {
            get
            {
                return m_nextPubSeqNo;
            }
        }

        public void ModelSend(MethodBase method, ContentHeaderBase header, byte[] body)
        {
            if (method.HasContent)
            {
                lock (m_flowSendLock)
                {
                    m_flowControlBlock.WaitOne();
                    m_session.Transmit(new Command(method, header, body));
                }
            }
            else
            {
                m_session.Transmit(new Command(method, header, body));
            }
        }

        public MethodBase ModelRpc(MethodBase method, ContentHeaderBase header, byte[] body)
        {
            SimpleBlockingRpcContinuation k = new SimpleBlockingRpcContinuation();
            TransmitAndEnqueue(new Command(method, header, body), k);
            return k.GetReply().Method;
        }

        public abstract bool DispatchAsynchronous(Command cmd);

        public void HandleBasicDeliver(string consumerTag,
                                       ulong deliveryTag,
                                       bool redelivered,
                                       string exchange,
                                       string routingKey,
                                       IBasicProperties basicProperties,
                                       byte[] body)
        {
            IBasicConsumer consumer;
            lock (m_consumers)
            {
                consumer = (IBasicConsumer)m_consumers[consumerTag];
            }
            if (consumer == null)
            {
                if (DefaultConsumer == null) {
                    throw new InvalidOperationException("Unsolicited delivery -" +
                            " see IModel.DefaultConsumer to handle this" +
                            " case.");
                }
                else {
                    consumer = DefaultConsumer;
                }
            }

            try {
                consumer.HandleBasicDeliver(consumerTag,
                                            deliveryTag,
                                            redelivered,
                                            exchange,
                                            routingKey,
                                            basicProperties,
                                            body);
            } catch (Exception e) {
                CallbackExceptionEventArgs args = new CallbackExceptionEventArgs(e);
                args.Detail["consumer"] = consumer;
                args.Detail["context"] = "HandleBasicDeliver";
                OnCallbackException(args);
            }
        }

        public void HandleBasicCancel(string consumerTag, bool nowait)
        {
            IBasicConsumer consumer;
            lock (m_consumers)
            {
                consumer = (IBasicConsumer)m_consumers[consumerTag];
                m_consumers.Remove(consumerTag);
            }
            if (consumer == null)
            {
                consumer = DefaultConsumer;
            }

            try {
                consumer.HandleBasicCancel(consumerTag);
            } catch (Exception e) {
                CallbackExceptionEventArgs args = new CallbackExceptionEventArgs(e);
                args.Detail["consumer"] = consumer;
                args.Detail["context"] = "HandleBasicCancel";
                OnCallbackException(args);
            }
        }

        public void HandleBasicReturn(ushort replyCode,
                                      string replyText,
                                      string exchange,
                                      string routingKey,
                                      IBasicProperties basicProperties,
                                      byte[] body)
        {
            BasicReturnEventArgs e = new BasicReturnEventArgs();
            e.ReplyCode = replyCode;
            e.ReplyText = replyText;
            e.Exchange = exchange;
            e.RoutingKey = routingKey;
            e.BasicProperties = basicProperties;
            e.Body = body;
            OnBasicReturn(e);
        }

        public void HandleBasicAck(ulong deliveryTag,
                                   bool multiple)
        {
            BasicAckEventArgs e = new BasicAckEventArgs();
            e.DeliveryTag = deliveryTag;
            e.Multiple = multiple;
            OnBasicAck(e);
        }

        public void HandleBasicNack(ulong deliveryTag,
                                    bool multiple,
                                    bool requeue)
        {
            BasicNackEventArgs e = new BasicNackEventArgs();
            e.DeliveryTag = deliveryTag;
            e.Multiple = multiple;
            e.Requeue = requeue;
            OnBasicNack(e);
        }

        public abstract void _Private_ChannelFlowOk(bool active);

        public void HandleChannelFlow(bool active)
        {
            if (active)
            {
                m_flowControlBlock.Set();
                _Private_ChannelFlowOk(active);
            }
            else
            {
                lock (m_flowSendLock)
                {
                    m_flowControlBlock.Reset();
                    _Private_ChannelFlowOk(active);
                }
            }
            OnFlowControl(new FlowControlEventArgs(active));
        }

        public void HandleConnectionStart(byte versionMajor,
                                          byte versionMinor,
                                          IDictionary<string, object> serverProperties,
                                          byte[] mechanisms,
                                          byte[] locales)
        {
            if (m_connectionStartCell == null)
            {
                ShutdownEventArgs reason =
                    new ShutdownEventArgs(ShutdownInitiator.Library,
                              CommonFraming.Constants.CommandInvalid,
                              "Unexpected Connection.Start");
                ((ConnectionBase)m_session.Connection).Close(reason);
            }
            ConnectionStartDetails details = new ConnectionStartDetails();
            details.m_versionMajor = versionMajor;
            details.m_versionMinor = versionMinor;
            details.m_serverProperties = serverProperties;
            details.m_mechanisms = mechanisms;
            details.m_locales = locales;
            m_connectionStartCell.Value = details;
            m_connectionStartCell = null;
        }

        public void HandleConnectionClose(ushort replyCode,
                                          string replyText,
                                          ushort classId,
                                          ushort methodId)
        {
            ShutdownEventArgs reason = new ShutdownEventArgs(ShutdownInitiator.Peer,
                                 replyCode,
                                 replyText,
                                 classId,
                                 methodId);
            try
            {
                ((ConnectionBase)m_session.Connection).InternalClose(reason);
                _Private_ConnectionCloseOk();
                 SetCloseReason((m_session.Connection).CloseReason);
            }
            catch (IOException)
            {
               // Ignored. We're only trying to be polite by sending
               // the close-ok, after all.
            }
            catch (AlreadyClosedException)
            {
               // Ignored. We're only trying to be polite by sending
               // the close-ok, after all.
            }
        }

        public void HandleConnectionBlocked(string reason)
        {
            ConnectionBase cb = ((ConnectionBase)m_session.Connection);

            cb.HandleConnectionBlocked(reason);
        }

        public void HandleConnectionUnblocked()
        {
            ConnectionBase cb = ((ConnectionBase)m_session.Connection);

            cb.HandleConnectionUnblocked();
        }

        public void HandleChannelClose(ushort replyCode,
                                       string replyText,
                                       ushort classId,
                                       ushort methodId)
        {
            SetCloseReason(new ShutdownEventArgs(ShutdownInitiator.Peer,
                             replyCode,
                             replyText,
                             classId,
                             methodId));

            m_session.Close(m_closeReason, false);
            try {
                _Private_ChannelCloseOk();
            } finally {
                m_session.Notify();
            }
        }

        public void FinishClose()
        {
            if (m_closeReason != null)
            {
                m_session.Close(m_closeReason);
            }
            if (m_connectionStartCell != null)
            {
                m_connectionStartCell.Value = null;
            }
        }

        ///////////////////////////////////////////////////////////////////////////

        public abstract IBasicProperties CreateBasicProperties();

        public void ExchangeDeclare(string exchange, string type, bool durable, bool autoDelete, IDictionary<string, object> arguments)
        {
            _Private_ExchangeDeclare(exchange, type, false, durable, autoDelete, false, false, arguments);
        }

        public void ExchangeDeclare(string exchange, string type, bool durable)
        {
            ExchangeDeclare(exchange, type, durable, false, null);
        }

        public void ExchangeDeclare(string exchange, string type)
        {
            ExchangeDeclare(exchange, type, false);
        }

        public void ExchangeDeclarePassive(string exchange)
        {
            _Private_ExchangeDeclare(exchange, "", true, false, false, false, false, null);
        }

        public abstract void _Private_ExchangeDeclare(string exchange,
                                                      string type,
                                                      bool passive,
                                                      bool durable,
                                                      bool autoDelete,
                                                      bool @internal,
                                                      bool nowait,
                                                      IDictionary<string, object> arguments);

        public void ExchangeDelete(string exchange,
                                   bool ifUnused)
        {
            _Private_ExchangeDelete(exchange, ifUnused, false);
        }

        public void ExchangeDelete(string exchange)
        {
            ExchangeDelete(exchange, false);
        }

        public abstract void _Private_ExchangeDelete(string exchange,
                                                     bool ifUnused,
                                                     bool nowait);

        public void ExchangeBind(string destination,
                                 string source,
                                 string routingKey)
        {
            ExchangeBind(destination, source, routingKey, null);
        }

        public void ExchangeBind(string destination,
                                 string source,
                                 string routingKey,
                                 IDictionary<string, object> arguments)
        {
            _Private_ExchangeBind(destination, source, routingKey, false, arguments);
        }

        public abstract void _Private_ExchangeBind(string destination,
                                                   string source,
                                                   string routingKey,
                                                   bool nowait,
                                                   IDictionary<string, object> arguments);

        public void ExchangeUnbind(string destination,
                                   string source,
                                   string routingKey,
                                   IDictionary<string, object> arguments)
        {
            _Private_ExchangeUnbind(destination, source, routingKey, false, arguments);
        }

        public void ExchangeUnbind(string destination,
                                   string source,
                                   string routingKey)
        {
            ExchangeUnbind(destination, source, routingKey, null);
        }

        public abstract void _Private_ExchangeUnbind(string destination,
                                                     string source,
                                                     string routingKey,
                                                     bool nowait,
                                                     IDictionary<string, object> arguments);

        //TODO: Mark these as virtual, maybe the model has an optimized way
        //      of dealing with missing parameters.
        public QueueDeclareOk QueueDeclare()
        {
            return QueueDeclare("", false, true, true, null);
        }

        public QueueDeclareOk QueueDeclarePassive(string queue)
        {
            return QueueDeclare(queue, true, false, false, false, null);
        }

        public QueueDeclareOk QueueDeclare(string queue, bool durable, bool exclusive,
                                   bool autoDelete, IDictionary<string, object> arguments)
        {
            return QueueDeclare(queue, false, durable, exclusive, autoDelete, arguments);
        }

        public class QueueDeclareRpcContinuation : SimpleBlockingRpcContinuation
        {
            public QueueDeclareOk m_result;
            public QueueDeclareRpcContinuation() { }
        }

        private QueueDeclareOk QueueDeclare(string queue, bool passive, bool durable, bool exclusive,
                                                   bool autoDelete, IDictionary<string, object> arguments)
        {
            QueueDeclareRpcContinuation k = new QueueDeclareRpcContinuation();
            Enqueue(k);
            _Private_QueueDeclare(queue, passive, durable, exclusive, autoDelete, false, arguments);
            k.GetReply();
            return k.m_result;
        }

        public abstract void _Private_QueueDeclare(string queue,
                                                   bool passive,
                                                   bool durable,
                                                   bool exclusive,
                                                   bool autoDelete,
                                                   bool nowait,
                                                   IDictionary<string, object> arguments);

        public void QueueBind(string queue,
                              string exchange,
                              string routingKey,
                              IDictionary<string, object> arguments)
        {
            _Private_QueueBind(queue, exchange, routingKey, false, arguments);
        }

        public void QueueBind(string queue,
                              string exchange,
                              string routingKey)
        {
            QueueBind(queue, exchange, routingKey, null);
        }

        public abstract void _Private_QueueBind(string queue,
                                                string exchange,
                                                string routingKey,
                                                bool nowait,
                                                IDictionary<string, object> arguments);

        public abstract void QueueUnbind(string queue,
                                         string exchange,
                                         string routingKey,
                                         IDictionary<string, object> arguments);

        public uint QueuePurge(string queue)
        {
            return _Private_QueuePurge(queue, false);
        }

        public abstract uint _Private_QueuePurge(string queue,
                                                 bool nowait);


        public uint QueueDelete(string queue,
                                bool ifUnused,
                                bool ifEmpty)
        {
            return _Private_QueueDelete(queue, ifUnused, ifEmpty, false);
        }

        public uint QueueDelete(string queue)
        {
            return QueueDelete(queue, false, false);
        }

        public abstract uint _Private_QueueDelete(string queue,
                                                  bool ifUnused,
                                                  bool ifEmpty,
                                                  bool nowait);

        public void ConfirmSelect()
        {
            if (m_nextPubSeqNo == 0UL)
            {
                m_nextPubSeqNo = 1;
            }
            _Private_ConfirmSelect(false);
        }

        public bool WaitForConfirms(TimeSpan timeout, out bool timedOut)
        {
            if (m_nextPubSeqNo == 0UL) {
                throw new InvalidOperationException("Confirms not selected");
            }
            bool isWaitInfinite = (timeout.TotalMilliseconds == Timeout.Infinite);
            Stopwatch stopwatch = Stopwatch.StartNew();
            lock (m_unconfirmedSet.SyncRoot)
            {
                while (true)
                {
                    if (!IsOpen)
                        throw new AlreadyClosedException(CloseReason);

                    if (m_unconfirmedSet.Count == 0)
                    {
                        bool aux = m_onlyAcksReceived;
                        m_onlyAcksReceived = true;
                        timedOut = false;
                        return aux;
                    }
                    if (isWaitInfinite)
                        Monitor.Wait(m_unconfirmedSet.SyncRoot);
                    else
                    {
                        TimeSpan elapsed = stopwatch.Elapsed;
                        if(elapsed > timeout || !Monitor.Wait(
                            m_unconfirmedSet.SyncRoot, timeout - elapsed))
                        {
                            timedOut = true;
                            return true;
                        }
                    }
                }
            }
        }

        public bool WaitForConfirms()
        {
            bool timedOut;
            return WaitForConfirms(TimeSpan.FromMilliseconds(Timeout.Infinite), out timedOut);
        }

        public void WaitForConfirmsOrDie()
        {
            WaitForConfirmsOrDie(TimeSpan.FromMilliseconds(Timeout.Infinite));
        }

        public void WaitForConfirmsOrDie(TimeSpan timeout)
        {
            bool timedOut;
            bool onlyAcksReceived = WaitForConfirms(timeout, out timedOut);
            if (!onlyAcksReceived) {
                Close(new ShutdownEventArgs(ShutdownInitiator.Application,
                                            CommonFraming.Constants.ReplySuccess,
                                            "Nacks Received", new IOException("nack received")),
                      false);
                throw new IOException("Nacks Received");
            }
            if (timedOut) {
                Close(new ShutdownEventArgs(ShutdownInitiator.Application,
                                            CommonFraming.Constants.ReplySuccess,
                                            "Timed out waiting for acks",
                                            new IOException("timed out waiting for acks")),
                      false);
                throw new IOException("Timed out waiting for acks");
            }
        }

        public abstract void _Private_ConfirmSelect(bool nowait);

        public string BasicConsume(string queue,
                                   bool noAck,
                                   IBasicConsumer consumer)
        {
            return BasicConsume(queue, noAck, "", consumer);
        }

        public string BasicConsume(string queue,
                                   bool noAck,
                                   string consumerTag,
                                   IBasicConsumer consumer)
        {
            return BasicConsume(queue, noAck, consumerTag, null, consumer);
        }

        public string BasicConsume(string queue,
                                   bool noAck,
                                   string consumerTag,
                                   IDictionary<string, object> arguments,
                                   IBasicConsumer consumer)
        {
            return BasicConsume(queue, noAck, consumerTag, false, false, arguments, consumer);
        }

        public class BasicConsumerRpcContinuation : SimpleBlockingRpcContinuation
        {
            public IBasicConsumer m_consumer;
            public string m_consumerTag;
            public BasicConsumerRpcContinuation() { }
        }

        public string BasicConsume(string queue,
                                   bool noAck,
                                   string consumerTag,
                                   bool noLocal,
                                   bool exclusive,
                                   IDictionary<string, object> arguments,
                                   IBasicConsumer consumer)
        {
            ModelShutdown += new ModelShutdownEventHandler(consumer.HandleModelShutdown);

            BasicConsumerRpcContinuation k = new BasicConsumerRpcContinuation();
            k.m_consumer = consumer;

            Enqueue(k);
            // Non-nowait. We have an unconventional means of getting
            // the RPC response, but a response is still expected.
            _Private_BasicConsume(queue, consumerTag, noLocal, noAck, exclusive,
                    /*nowait:*/ false, arguments);
            k.GetReply();
            string actualConsumerTag = k.m_consumerTag;

            return actualConsumerTag;
        }

        public void HandleBasicConsumeOk(string consumerTag)
        {
            BasicConsumerRpcContinuation k =
                (BasicConsumerRpcContinuation)m_continuationQueue.Next();
            k.m_consumerTag = consumerTag;
            lock (m_consumers)
            {
                m_consumers[consumerTag] = k.m_consumer;
            }
            try {
                k.m_consumer.HandleBasicConsumeOk(consumerTag);
            } catch (Exception e) {
                // FIXME: should we propagate the exception to the
                // caller of BasicConsume?
                CallbackExceptionEventArgs args = new CallbackExceptionEventArgs(e);
                args.Detail["consumer"] = k.m_consumer;
                args.Detail["context"] = "HandleBasicConsumeOk";
                OnCallbackException(args);
            }
            k.HandleCommand(null); // release the continuation.
        }

        public void BasicCancel(string consumerTag)
        {
            BasicConsumerRpcContinuation k = new BasicConsumerRpcContinuation();
            k.m_consumerTag = consumerTag;

            Enqueue(k);

            _Private_BasicCancel(consumerTag, false);
            k.GetReply();

            ModelShutdown -= new ModelShutdownEventHandler(k.m_consumer.HandleModelShutdown);
        }

        public void HandleBasicCancelOk(string consumerTag)
        {
            BasicConsumerRpcContinuation k =
                (BasicConsumerRpcContinuation)m_continuationQueue.Next();

            Trace.Assert(k.m_consumerTag == consumerTag, string.Format(
                "Consumer tag mismatch during cancel: {0} != {1}",
                k.m_consumerTag,
                consumerTag
                ));

            lock (m_consumers)
            {
                k.m_consumer = (IBasicConsumer)m_consumers[consumerTag];
                m_consumers.Remove(consumerTag);
            }
            try {
                k.m_consumer.HandleBasicCancelOk(consumerTag);
            } catch (Exception e) {
                // FIXME: should we propagate the exception to the
                // caller of BasicCancel?
                CallbackExceptionEventArgs args = new CallbackExceptionEventArgs(e);
                args.Detail["consumer"] = k.m_consumer;
                args.Detail["context"] = "HandleBasicCancelOk";
                OnCallbackException(args);
            }
            k.HandleCommand(null); // release the continuation.
        }

        public class BasicGetRpcContinuation : SimpleBlockingRpcContinuation
        {
            public BasicGetResult m_result;
            public BasicGetRpcContinuation() { }
        }

        public BasicGetResult BasicGet(string queue,
                                       bool noAck)
        {
            BasicGetRpcContinuation k = new BasicGetRpcContinuation();
            Enqueue(k);
            _Private_BasicGet(queue, noAck);
            k.GetReply();
            return k.m_result;
        }

        public abstract void _Private_BasicRecover(bool requeue);

        public void BasicRecover(bool requeue)
        {
            SimpleBlockingRpcContinuation k = new SimpleBlockingRpcContinuation();

            Enqueue(k);
            _Private_BasicRecover(requeue);
            k.GetReply();
        }

        public abstract void BasicQos(uint prefetchSize,
                                      ushort prefetchCount,
                                      bool global);

        public abstract void _Private_BasicConsume(string queue,
                                                   string consumerTag,
                                                   bool noLocal,
                                                   bool noAck,
                                                   bool exclusive,
                                                   bool nowait,
                                                   IDictionary<string, object> arguments);

        public abstract void _Private_BasicCancel(string consumerTag,
                                                  bool nowait);

        public void BasicPublish(PublicationAddress addr,
                                 IBasicProperties basicProperties,
                                 byte[] body)
        {
            BasicPublish(addr.ExchangeName,
                         addr.RoutingKey,
                         basicProperties,
                         body);
        }

        public void BasicPublish(string exchange,
                                 string routingKey,
                                 IBasicProperties basicProperties,
                                 byte[] body)
        {
            BasicPublish(exchange,
                         routingKey,
                         false,
                         basicProperties,
                         body);
        }

        public void BasicPublish(string exchange,
                                 string routingKey,
                                 bool mandatory,
                                 IBasicProperties basicProperties,
                                 byte[] body)
        {
            BasicPublish(exchange,
                         routingKey,
                         mandatory,
                         false,
                         basicProperties,
                         body);
        }

        public void BasicPublish(string exchange,
                                 string routingKey,
                                 bool mandatory,
                                 bool immediate,
                                 IBasicProperties basicProperties,
                                 byte[] body)
        {
            if (basicProperties == null)
            {
                basicProperties = CreateBasicProperties();
            }
            if (m_nextPubSeqNo > 0) {
	        lock(m_unconfirmedSet.SyncRoot)
		{
		    if(!m_unconfirmedSet.Contains(m_nextPubSeqNo))
		    {
		        m_unconfirmedSet.Add(m_nextPubSeqNo);
		    }
                    m_nextPubSeqNo++;
		}
            }
            _Private_BasicPublish(exchange,
                                  routingKey,
                                  mandatory,
                                  immediate,
                                  basicProperties,
                                  body);
        }

        public abstract void _Private_BasicPublish(string exchange,
                                                   string routingKey,
                                                   bool mandatory,
                                                   bool immediate,
                                                   IBasicProperties basicProperties,
                                                   byte[] body);

        public abstract void BasicAck(ulong deliveryTag,
                                      bool multiple);

        public abstract void BasicReject(ulong deliveryTag,
                                         bool requeue);

        public abstract void BasicNack(ulong deliveryTag,
                                       bool multiple,
                                       bool requeue);

        public abstract void BasicRecoverAsync(bool requeue);

        public abstract void TxSelect();
        public abstract void TxCommit();
        public abstract void TxRollback();

        void IDisposable.Dispose()
        {
            Close();
        }

        public void Close()
        {
                Close(CommonFraming.Constants.ReplySuccess, "Goodbye");
        }

        public void Close(ushort replyCode, string replyText)
        {
                Close(replyCode, replyText, false);
        }

        public void Abort()
        {
            Abort(CommonFraming.Constants.ReplySuccess, "Goodbye");
        }

        public void Abort(ushort replyCode, string replyText)
        {
            Close(replyCode, replyText, true);
        }

        public void Close(ushort replyCode, string replyText, bool abort)
        {
            Close(new ShutdownEventArgs(ShutdownInitiator.Application,
                                        replyCode, replyText),
                  abort);
        }

        public void Close(ShutdownEventArgs reason, bool abort)
        {
            ShutdownContinuation k = new ShutdownContinuation();
            ModelShutdown += new ModelShutdownEventHandler(k.OnShutdown);

            try {
                if (SetCloseReason(reason))
                {
                    _Private_ChannelClose(reason.ReplyCode, reason.ReplyText, 0, 0);
                }
                k.Wait();
            } catch (AlreadyClosedException ace) {
                if (!abort)
                        throw ace;
            } catch (IOException ioe) {
                if (!abort)
                        throw ioe;
            }
        }

        public void HandleChannelCloseOk()
        {
            FinishClose();
        }

        public abstract void _Private_ChannelOpen(string outOfBand);

        public abstract void _Private_ChannelClose(ushort replyCode,
                                                   string replyText,
                                                   ushort classId,
                                                   ushort methodId);

        public abstract void _Private_ChannelCloseOk();

        public abstract void _Private_BasicGet(string queue,
                                               bool noAck);

        public void HandleBasicGetOk(ulong deliveryTag,
                                     bool redelivered,
                                     string exchange,
                                     string routingKey,
                                     uint messageCount,
                                     IBasicProperties basicProperties,
                                     byte[] body)
        {
            BasicGetRpcContinuation k = (BasicGetRpcContinuation)m_continuationQueue.Next();
            k.m_result = new BasicGetResult(deliveryTag,
                                            redelivered,
                                            exchange,
                                            routingKey,
                                            messageCount,
                                            basicProperties,
                                            body);
            k.HandleCommand(null); // release the continuation.
        }

        public void HandleBasicGetEmpty()
        {
            BasicGetRpcContinuation k = (BasicGetRpcContinuation)m_continuationQueue.Next();
            k.m_result = null;
            k.HandleCommand(null); // release the continuation.
        }

        public void HandleBasicRecoverOk()
        {
            SimpleBlockingRpcContinuation k = (SimpleBlockingRpcContinuation)m_continuationQueue.Next();
            OnBasicRecoverOk(new EventArgs());
            k.HandleCommand(null);
        }

        public class ConnectionStartRpcContinuation : SimpleBlockingRpcContinuation
        {
            public ConnectionSecureOrTune m_result;
            public ConnectionStartRpcContinuation() { }
        }

        public ConnectionSecureOrTune ConnectionStartOk(IDictionary<string, object> clientProperties,
                                                        string mechanism,
                                                        byte[] response,
                                                        string locale)
        {
            ConnectionStartRpcContinuation k = new ConnectionStartRpcContinuation();
            Enqueue(k);
            try
            {
                _Private_ConnectionStartOk(clientProperties, mechanism,
                                           response, locale);
            }
            catch (AlreadyClosedException)
            {
                // let continuation throw OperationInterruptedException,
                // which is a much more suitable exception before connection
                // negotiation finishes
            }
            k.GetReply();
            return k.m_result;
        }

        public abstract void _Private_ConnectionStartOk(IDictionary<string, object> clientProperties,
                                                        string mechanism,
                                                        byte[] response,
                                                        string locale);

        public void HandleConnectionSecure(byte[] challenge)
        {
            ConnectionStartRpcContinuation k = (ConnectionStartRpcContinuation)m_continuationQueue.Next();
            k.m_result = new ConnectionSecureOrTune();
            k.m_result.m_challenge = challenge;
            k.HandleCommand(null); // release the continuation.
        }

        public ConnectionSecureOrTune ConnectionSecureOk(byte[] response)
        {
            ConnectionStartRpcContinuation k = new ConnectionStartRpcContinuation();
            Enqueue(k);
            try
            {
                _Private_ConnectionSecureOk(response);
            }
            catch (AlreadyClosedException)
            {
                // let continuation throw OperationInterruptedException,
                // which is a much more suitable exception before connection
                // negotiation finishes
            }
            k.GetReply();
            return k.m_result;
        }

        public abstract void _Private_ConnectionSecureOk(byte[] response);

        ///<summary>Handle incoming Connection.Tune
        ///methods.</summary>
        public void HandleConnectionTune(ushort channelMax,
                                         uint frameMax,
                                         ushort heartbeat)
        {
            ConnectionStartRpcContinuation k = (ConnectionStartRpcContinuation)m_continuationQueue.Next();
            k.m_result = new ConnectionSecureOrTune();
            k.m_result.m_tuneDetails.m_channelMax = channelMax;
            k.m_result.m_tuneDetails.m_frameMax = frameMax;
            k.m_result.m_tuneDetails.m_heartbeat = heartbeat;
            k.HandleCommand(null); // release the continuation.
        }

        public abstract void ConnectionTuneOk(ushort channelMax,
                                              uint frameMax,
                                              ushort heartbeat);

        public class ConnectionOpenContinuation : SimpleBlockingRpcContinuation
        {
            public bool m_redirect;
            public string m_host;
            public string m_knownHosts;
            public ConnectionOpenContinuation() { }
        }

        public string ConnectionOpen(string virtualHost,
                                     string capabilities,
                                     bool insist)
        {
            ConnectionOpenContinuation k = new ConnectionOpenContinuation();
            Enqueue(k);
            try {
                _Private_ConnectionOpen(virtualHost, capabilities, insist);
            }
            catch (AlreadyClosedException)
            {
                // let continuation throw OperationInterruptedException,
                // which is a much more suitable exception before connection
                // negotiation finishes
            }
            k.GetReply();
<<<<<<< HEAD

=======
>>>>>>> c8230464
            return k.m_knownHosts;
        }

        public abstract void _Private_ConnectionOpen(string virtualHost,
                                                     string capabilities,
                                                     bool insist);

        public void HandleConnectionOpenOk(string knownHosts)
        {
            ConnectionOpenContinuation k = (ConnectionOpenContinuation)m_continuationQueue.Next();
            k.m_redirect = false;
            k.m_host = null;
            k.m_knownHosts = knownHosts;
            k.HandleCommand(null); // release the continuation.
        }

        public abstract void _Private_ConnectionClose(ushort replyCode,
                                                      string replyText,
                                                      ushort classId,
                                                      ushort methodId);

        public abstract void _Private_ConnectionCloseOk();

        public void HandleQueueDeclareOk(string queue,
                                         uint messageCount,
                                         uint consumerCount)
        {
            QueueDeclareRpcContinuation k = (QueueDeclareRpcContinuation)m_continuationQueue.Next();
            k.m_result = new QueueDeclareOk(queue,
                                            messageCount,
                                            consumerCount);
            k.HandleCommand(null); // release the continuation.
        }

        public override string ToString() {
            return m_session.ToString();
        }
    }
}<|MERGE_RESOLUTION|>--- conflicted
+++ resolved
@@ -1491,10 +1491,6 @@
                 // negotiation finishes
             }
             k.GetReply();
-<<<<<<< HEAD
-
-=======
->>>>>>> c8230464
             return k.m_knownHosts;
         }
 
