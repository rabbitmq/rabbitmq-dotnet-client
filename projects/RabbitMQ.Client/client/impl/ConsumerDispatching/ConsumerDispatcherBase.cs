--- conflicted
+++ resolved
@@ -25,7 +25,7 @@
         {
             lock (_consumers)
             {
-                var tagBytes = Encoding.UTF8.GetBytes(tag);
+                byte[] tagBytes = Encoding.UTF8.GetBytes(tag);
                 _consumers[tagBytes] = (consumer, tag);
             }
         }
@@ -34,13 +34,12 @@
         {
             lock (_consumers)
             {
-<<<<<<< HEAD
                 if (_consumers.TryGetValue(tag, out (IBasicConsumer consumer, string consumerTag) consumerPair))
                 {
                     return consumerPair;
                 }
 
-#if !NETSTANDARD
+#if NET6_0_OR_GREATER
                 string consumerTag = Encoding.UTF8.GetString(tag.Span);
 #else
                 string consumerTag;
@@ -54,9 +53,6 @@
 #endif
 
                 return (GetDefaultOrFallbackConsumer(), consumerTag);
-=======
-                return _consumers.TryGetValue(tag, out IBasicConsumer? consumer) ? consumer : GetDefaultOrFallbackConsumer();
->>>>>>> bf9a35af
             }
         }
 
@@ -64,22 +60,29 @@
         {
             lock (_consumers)
             {
-<<<<<<< HEAD
-                var utf8 = Encoding.UTF8;
-                var pool = ArrayPool<byte>.Shared;
-                var buf = pool.Rent(utf8.GetMaxByteCount(tag.Length));
-#if NETSTANDARD
-                int count = utf8.GetBytes(tag, 0, tag.Length, buf, 0);
+                ArrayPool<byte> pool = ArrayPool<byte>.Shared;
+                byte[]? buf = null;
+                try
+                {
+                    buf = pool.Rent(Encoding.UTF8.GetMaxByteCount(tag.Length));
+#if NET6_0_OR_GREATER
+                    int count = Encoding.UTF8.GetBytes(tag, buf);
 #else
-                int count = utf8.GetBytes(tag, buf);
+                    int count = Encoding.UTF8.GetBytes(tag, 0, tag.Length, buf, 0);
 #endif
-                var memory = buf.AsMemory(0, count);
-                var result = _consumers.Remove(memory, out var consumerPair) ? consumerPair.consumer : GetDefaultOrFallbackConsumer();
-                pool.Return(buf);
-                return result;
-=======
-                return _consumers.Remove(tag, out IBasicConsumer? consumer) ? consumer : GetDefaultOrFallbackConsumer();
->>>>>>> bf9a35af
+                    Memory<byte> memory = buf.AsMemory(0, count);
+                    IBasicConsumer result = _consumers.Remove(memory,
+                        out (IBasicConsumer consumer, string consumerTag) consumerPair) ?
+                            consumerPair.consumer : GetDefaultOrFallbackConsumer();
+                    return result;
+                }
+                finally
+                {
+                    if (buf != null)
+                    {
+                        pool.Return(buf);
+                    }
+                }
             }
         }
 
